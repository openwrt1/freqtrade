--- conflicted
+++ resolved
@@ -4,23 +4,13 @@
 
 import pytest
 
-<<<<<<< HEAD
 from freqtrade.commands import (start_convert_data, start_create_userdir,
                                 start_download_data, start_hyperopt_list,
                                 start_hyperopt_show, start_list_exchanges,
-                                start_list_markets, start_list_strategies,
-                                start_list_timeframes, start_new_hyperopt,
-                                start_new_strategy, start_test_pairlist,
-                                start_trading)
-=======
-from freqtrade.commands import (start_create_userdir, start_download_data,
-                                start_hyperopt_list, start_hyperopt_show,
-                                start_list_exchanges, start_list_markets,
-                                start_list_hyperopts, start_list_strategies,
-                                start_list_timeframes,
+                                start_list_hyperopts, start_list_markets,
+                                start_list_strategies, start_list_timeframes,
                                 start_new_hyperopt, start_new_strategy,
                                 start_test_pairlist, start_trading)
->>>>>>> f41de384
 from freqtrade.configuration import setup_utils_configuration
 from freqtrade.exceptions import OperationalException
 from freqtrade.state import RunMode
