--- conflicted
+++ resolved
@@ -151,33 +151,18 @@
     test_data_30m = generate_test_data('30m', 40)
     test_data_1h = generate_test_data('1h', 40)
     data = {
-<<<<<<< HEAD
         ('XRP/USDT', '5m', ''): test_data_5m,
         ('XRP/USDT', '30m', ''): test_data_30m,
         ('XRP/USDT', '1h', ''): test_data_1h,
         ('LTC/USDT', '5m', ''): test_data_5m,
         ('LTC/USDT', '30m', ''): test_data_30m,
         ('LTC/USDT', '1h', ''): test_data_1h,
-        ('BTC/USDT', '30m', ''): test_data_30m,
-        ('BTC/USDT', '5m', ''): test_data_5m,
-        ('BTC/USDT', '1h', ''): test_data_1h,
+        ('NEO/USDT', '30m', ''): test_data_30m,
+        ('NEO/USDT', '5m', ''): test_data_5m,
+        ('NEO/USDT', '1h', ''): test_data_1h,
         ('ETH/USDT', '1h', ''): test_data_1h,
         ('ETH/USDT', '30m', ''): test_data_30m,
         ('ETH/BTC', '1h', ''): test_data_1h,
-=======
-        ('XRP/USDT', '5m'): test_data_5m,
-        ('XRP/USDT', '30m'): test_data_30m,
-        ('XRP/USDT', '1h'): test_data_1h,
-        ('LTC/USDT', '5m'): test_data_5m,
-        ('LTC/USDT', '30m'): test_data_30m,
-        ('LTC/USDT', '1h'): test_data_1h,
-        ('NEO/USDT', '30m'): test_data_30m,
-        ('NEO/USDT', '5m'): test_data_5m,
-        ('NEO/USDT', '1h'): test_data_1h,
-        ('ETH/USDT', '1h'): test_data_1h,
-        ('ETH/USDT', '30m'): test_data_30m,
-        ('ETH/BTC', '1h'): test_data_1h,
->>>>>>> 047707f8
     }
     from .strats.informative_decorator_strategy import InformativeDecoratorTest
     default_conf['stake_currency'] = 'USDT'
@@ -189,15 +174,9 @@
     ])
 
     assert len(strategy._ft_informative) == 6   # Equal to number of decorators used
-<<<<<<< HEAD
     informative_pairs = [('XRP/USDT', '1h', ''), ('LTC/USDT', '1h', ''), ('XRP/USDT', '30m', ''),
-                         ('LTC/USDT', '30m', ''), ('BTC/USDT', '1h', ''), ('BTC/USDT', '30m', ''),
-                         ('BTC/USDT', '5m', ''), ('ETH/BTC', '1h', ''), ('ETH/USDT', '30m', '')]
-=======
-    informative_pairs = [('XRP/USDT', '1h'), ('LTC/USDT', '1h'), ('XRP/USDT', '30m'),
-                         ('LTC/USDT', '30m'), ('NEO/USDT', '1h'), ('NEO/USDT', '30m'),
-                         ('NEO/USDT', '5m'), ('ETH/BTC', '1h'), ('ETH/USDT', '30m')]
->>>>>>> 047707f8
+                         ('LTC/USDT', '30m', ''), ('NEO/USDT', '1h', ''), ('NEO/USDT', '30m', ''),
+                         ('NEO/USDT', '5m', ''), ('ETH/BTC', '1h', ''), ('ETH/USDT', '30m', '')]
     for inf_pair in informative_pairs:
         assert inf_pair in strategy.gather_informative_pairs()
 
