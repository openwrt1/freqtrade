import platform
import shutil
from pathlib import Path
from unittest.mock import MagicMock

import pytest

from freqtrade.configuration import TimeRange
from freqtrade.data.dataprovider import DataProvider
from freqtrade.enums import RunMode
from freqtrade.freqai.data_kitchen import FreqaiDataKitchen
from freqtrade.freqai.utils import download_all_data_for_training, get_required_data_timerange
from freqtrade.optimize.backtesting import Backtesting
from freqtrade.persistence import Trade
from freqtrade.plugins.pairlistmanager import PairListManager
from tests.conftest import create_mock_trades, get_patched_exchange, log_has_re
from tests.freqai.conftest import get_patched_freqai_strategy, make_rl_config


def is_arm() -> bool:
    machine = platform.machine()
    return "arm" in machine or "aarch64" in machine


def is_mac() -> bool:
    machine = platform.system()
    return "Darwin" in machine


<<<<<<< HEAD
@pytest.mark.parametrize('model, pca, dbscan, float32, shuffle', [
    ('LightGBMRegressor', True, False, True, False),
    ('XGBoostRegressor', False, True, False, False),
    ('XGBoostRFRegressor', False, False, False, False),
    ('CatboostRegressor', False, False, False, True),
    ('ReinforcementLearner', False, True, False, False),
    ('ReinforcementLearner_multiproc', False, False, False, False),
    ('ReinforcementLearner_test_4ac', False, False, False, False)
    ])
def test_extract_data_and_train_model_Standard(mocker, freqai_conf, model, pca,
                                               dbscan, float32, shuffle):
=======
@pytest.mark.parametrize('model, pca, dbscan, float32, can_short', [
    ('LightGBMRegressor', True, False, True, True),
    ('XGBoostRegressor', False, True, False, True),
    ('XGBoostRFRegressor', False, False, False, True),
    ('CatboostRegressor', False, False, False, True),
    ('ReinforcementLearner', False, True, False, True),
    ('ReinforcementLearner_multiproc', False, False, False, True),
    ('ReinforcementLearner_test_3ac', False, False, False, False),
    ('ReinforcementLearner_test_3ac', False, False, False, True),
    ('ReinforcementLearner_test_4ac', False, False, False, True)
    ])
def test_extract_data_and_train_model_Standard(mocker, freqai_conf, model, pca,
                                               dbscan, float32, can_short):
>>>>>>> a2e13899
    if is_arm() and model == 'CatboostRegressor':
        pytest.skip("CatBoost is not supported on ARM")

    if is_mac() and not is_arm() and 'Reinforcement' in model:
        pytest.skip("Reinforcement learning module not available on intel based Mac OS")

    model_save_ext = 'joblib'
    freqai_conf.update({"freqaimodel": model})
    freqai_conf.update({"timerange": "20180110-20180130"})
    freqai_conf.update({"strategy": "freqai_test_strat"})
    freqai_conf['freqai']['feature_parameters'].update({"principal_component_analysis": pca})
    freqai_conf['freqai']['feature_parameters'].update({"use_DBSCAN_to_remove_outliers": dbscan})
    freqai_conf.update({"reduce_df_footprint": float32})
    freqai_conf['freqai']['feature_parameters'].update({"shuffle_after_split": shuffle})

    if 'ReinforcementLearner' in model:
        model_save_ext = 'zip'
        freqai_conf = make_rl_config(freqai_conf)
        # test the RL guardrails
        freqai_conf['freqai']['feature_parameters'].update({"use_SVM_to_remove_outliers": True})
        freqai_conf['freqai']['data_split_parameters'].update({'shuffle': True})

    if 'ReinforcementLearner' in model:
        model_save_ext = 'zip'
        freqai_conf = make_rl_config(freqai_conf)
        # test the RL guardrails
        freqai_conf['freqai']['feature_parameters'].update({"use_SVM_to_remove_outliers": True})
        freqai_conf['freqai']['data_split_parameters'].update({'shuffle': True})

    if 'test_3ac' in model or 'test_4ac' in model:
        freqai_conf["freqaimodel_path"] = str(Path(__file__).parents[1] / "freqai" / "test_models")

    strategy = get_patched_freqai_strategy(mocker, freqai_conf)
    exchange = get_patched_exchange(mocker, freqai_conf)
    strategy.dp = DataProvider(freqai_conf, exchange)
    strategy.freqai_info = freqai_conf.get("freqai", {})
    freqai = strategy.freqai
    freqai.live = True
    freqai.can_short = can_short
    freqai.dk = FreqaiDataKitchen(freqai_conf)
    freqai.dk.set_paths('ADA/BTC', 10000)
    timerange = TimeRange.parse_timerange("20180110-20180130")
    freqai.dd.load_all_pair_histories(timerange, freqai.dk)

    freqai.dd.pair_dict = MagicMock()

    data_load_timerange = TimeRange.parse_timerange("20180125-20180130")
    new_timerange = TimeRange.parse_timerange("20180127-20180130")
    freqai.dk.set_paths('ADA/BTC', None)

    freqai.train_timer("start", "ADA/BTC")
    freqai.extract_data_and_train_model(
        new_timerange, "ADA/BTC", strategy, freqai.dk, data_load_timerange)
    freqai.train_timer("stop", "ADA/BTC")
    freqai.dd.save_metric_tracker_to_disk()
    freqai.dd.save_drawer_to_disk()

    assert Path(freqai.dk.full_path / "metric_tracker.json").is_file()
    assert Path(freqai.dk.full_path / "pair_dictionary.json").is_file()
    assert Path(freqai.dk.data_path /
                f"{freqai.dk.model_filename}_model.{model_save_ext}").is_file()
    assert Path(freqai.dk.data_path / f"{freqai.dk.model_filename}_metadata.json").is_file()
    assert Path(freqai.dk.data_path / f"{freqai.dk.model_filename}_trained_df.pkl").is_file()

    shutil.rmtree(Path(freqai.dk.full_path))


@pytest.mark.parametrize('model, strat', [
    ('LightGBMRegressorMultiTarget', "freqai_test_multimodel_strat"),
    ('XGBoostRegressorMultiTarget', "freqai_test_multimodel_strat"),
    ('CatboostRegressorMultiTarget', "freqai_test_multimodel_strat"),
    ('LightGBMClassifierMultiTarget', "freqai_test_multimodel_classifier_strat"),
    ('CatboostClassifierMultiTarget', "freqai_test_multimodel_classifier_strat")
    ])
def test_extract_data_and_train_model_MultiTargets(mocker, freqai_conf, model, strat):
    if is_arm() and 'Catboost' in model:
        pytest.skip("CatBoost is not supported on ARM")

    freqai_conf.update({"timerange": "20180110-20180130"})
    freqai_conf.update({"strategy": strat})
    freqai_conf.update({"freqaimodel": model})
    strategy = get_patched_freqai_strategy(mocker, freqai_conf)
    exchange = get_patched_exchange(mocker, freqai_conf)
    strategy.dp = DataProvider(freqai_conf, exchange)
    strategy.freqai_info = freqai_conf.get("freqai", {})
    freqai = strategy.freqai
    freqai.live = True
    freqai.dk = FreqaiDataKitchen(freqai_conf)
    timerange = TimeRange.parse_timerange("20180110-20180130")
    freqai.dd.load_all_pair_histories(timerange, freqai.dk)

    freqai.dd.pair_dict = MagicMock()

    data_load_timerange = TimeRange.parse_timerange("20180110-20180130")
    new_timerange = TimeRange.parse_timerange("20180120-20180130")
    freqai.dk.set_paths('ADA/BTC', None)

    freqai.extract_data_and_train_model(
        new_timerange, "ADA/BTC", strategy, freqai.dk, data_load_timerange)

    assert len(freqai.dk.label_list) == 2
    assert Path(freqai.dk.data_path / f"{freqai.dk.model_filename}_model.joblib").is_file()
    assert Path(freqai.dk.data_path / f"{freqai.dk.model_filename}_metadata.json").is_file()
    assert Path(freqai.dk.data_path / f"{freqai.dk.model_filename}_trained_df.pkl").is_file()
    assert Path(freqai.dk.data_path / f"{freqai.dk.model_filename}_svm_model.joblib").is_file()
    assert len(freqai.dk.data['training_features_list']) == 14

    shutil.rmtree(Path(freqai.dk.full_path))


@pytest.mark.parametrize('model', [
    'LightGBMClassifier',
    'CatboostClassifier',
    'XGBoostClassifier',
    'XGBoostRFClassifier',
    ])
def test_extract_data_and_train_model_Classifiers(mocker, freqai_conf, model):
    if is_arm() and model == 'CatboostClassifier':
        pytest.skip("CatBoost is not supported on ARM")

    freqai_conf.update({"freqaimodel": model})
    freqai_conf.update({"strategy": "freqai_test_classifier"})
    freqai_conf.update({"timerange": "20180110-20180130"})
    strategy = get_patched_freqai_strategy(mocker, freqai_conf)
    exchange = get_patched_exchange(mocker, freqai_conf)
    strategy.dp = DataProvider(freqai_conf, exchange)

    strategy.freqai_info = freqai_conf.get("freqai", {})
    freqai = strategy.freqai
    freqai.live = True
    freqai.dk = FreqaiDataKitchen(freqai_conf)
    timerange = TimeRange.parse_timerange("20180110-20180130")
    freqai.dd.load_all_pair_histories(timerange, freqai.dk)

    freqai.dd.pair_dict = MagicMock()

    data_load_timerange = TimeRange.parse_timerange("20180110-20180130")
    new_timerange = TimeRange.parse_timerange("20180120-20180130")
    freqai.dk.set_paths('ADA/BTC', None)

    freqai.extract_data_and_train_model(new_timerange, "ADA/BTC",
                                        strategy, freqai.dk, data_load_timerange)

    assert Path(freqai.dk.data_path / f"{freqai.dk.model_filename}_model.joblib").exists()
    assert Path(freqai.dk.data_path / f"{freqai.dk.model_filename}_metadata.json").exists()
    assert Path(freqai.dk.data_path / f"{freqai.dk.model_filename}_trained_df.pkl").exists()
    assert Path(freqai.dk.data_path / f"{freqai.dk.model_filename}_svm_model.joblib").exists()

    shutil.rmtree(Path(freqai.dk.full_path))


@pytest.mark.parametrize(
    "model, num_files, strat",
    [
        ("LightGBMRegressor", 2, "freqai_test_strat"),
        ("XGBoostRegressor", 2, "freqai_test_strat"),
        ("CatboostRegressor", 2, "freqai_test_strat"),
        ("ReinforcementLearner", 3, "freqai_rl_test_strat"),
        ("XGBoostClassifier", 2, "freqai_test_classifier"),
        ("LightGBMClassifier", 2, "freqai_test_classifier"),
        ("CatboostClassifier", 2, "freqai_test_classifier")
    ],
    )
def test_start_backtesting(mocker, freqai_conf, model, num_files, strat, caplog):
    freqai_conf.get("freqai", {}).update({"save_backtest_models": True})
    freqai_conf['runmode'] = RunMode.BACKTEST
    if is_arm() and "Catboost" in model:
        pytest.skip("CatBoost is not supported on ARM")

    if is_mac() and 'Reinforcement' in model:
        pytest.skip("Reinforcement learning module not available on intel based Mac OS")
    Trade.use_db = False

    freqai_conf.update({"freqaimodel": model})
    freqai_conf.update({"timerange": "20180120-20180130"})
    freqai_conf.update({"strategy": strat})

    if 'ReinforcementLearner' in model:
        freqai_conf = make_rl_config(freqai_conf)

    if 'test_4ac' in model:
        freqai_conf["freqaimodel_path"] = str(Path(__file__).parents[1] / "freqai" / "test_models")

    freqai_conf.get("freqai", {}).get("feature_parameters", {}).update(
        {"indicator_periods_candles": [2]})

    strategy = get_patched_freqai_strategy(mocker, freqai_conf)
    exchange = get_patched_exchange(mocker, freqai_conf)
    strategy.dp = DataProvider(freqai_conf, exchange)
    strategy.freqai_info = freqai_conf.get("freqai", {})
    freqai = strategy.freqai
    freqai.live = False
    freqai.dk = FreqaiDataKitchen(freqai_conf)
    timerange = TimeRange.parse_timerange("20180110-20180130")
    freqai.dd.load_all_pair_histories(timerange, freqai.dk)
    sub_timerange = TimeRange.parse_timerange("20180110-20180130")
    _, base_df = freqai.dd.get_base_and_corr_dataframes(sub_timerange, "LTC/BTC", freqai.dk)
    df = base_df[freqai_conf["timeframe"]]

    for i in range(5):
        df[f'%-constant_{i}'] = i

    metadata = {"pair": "LTC/BTC"}
    freqai.start_backtesting(df, metadata, freqai.dk, strategy)
    model_folders = [x for x in freqai.dd.full_path.iterdir() if x.is_dir()]

    assert len(model_folders) == num_files
    Trade.use_db = True
    assert log_has_re(
        "Removed features ",
        caplog,
    )
    assert log_has_re(
        "Removed 5 features from prediction features, ",
        caplog,
    )
    Backtesting.cleanup()
    shutil.rmtree(Path(freqai.dk.full_path))


def test_start_backtesting_subdaily_backtest_period(mocker, freqai_conf):
    freqai_conf.update({"timerange": "20180120-20180124"})
    freqai_conf.get("freqai", {}).update({"backtest_period_days": 0.5})
    freqai_conf.get("freqai", {}).update({"save_backtest_models": True})
    freqai_conf.get("freqai", {}).get("feature_parameters", {}).update(
        {"indicator_periods_candles": [2]})
    strategy = get_patched_freqai_strategy(mocker, freqai_conf)
    exchange = get_patched_exchange(mocker, freqai_conf)
    strategy.dp = DataProvider(freqai_conf, exchange)
    strategy.freqai_info = freqai_conf.get("freqai", {})
    freqai = strategy.freqai
    freqai.live = False
    freqai.dk = FreqaiDataKitchen(freqai_conf)
    timerange = TimeRange.parse_timerange("20180110-20180130")
    freqai.dd.load_all_pair_histories(timerange, freqai.dk)
    sub_timerange = TimeRange.parse_timerange("20180110-20180130")
    _, base_df = freqai.dd.get_base_and_corr_dataframes(sub_timerange, "LTC/BTC", freqai.dk)
    df = base_df[freqai_conf["timeframe"]]

    metadata = {"pair": "LTC/BTC"}
    freqai.start_backtesting(df, metadata, freqai.dk, strategy)
    model_folders = [x for x in freqai.dd.full_path.iterdir() if x.is_dir()]

    assert len(model_folders) == 9

    shutil.rmtree(Path(freqai.dk.full_path))


def test_start_backtesting_from_existing_folder(mocker, freqai_conf, caplog):
    freqai_conf.update({"timerange": "20180120-20180130"})
    freqai_conf.get("freqai", {}).update({"save_backtest_models": True})
    freqai_conf.get("freqai", {}).get("feature_parameters", {}).update(
        {"indicator_periods_candles": [2]})
    strategy = get_patched_freqai_strategy(mocker, freqai_conf)
    exchange = get_patched_exchange(mocker, freqai_conf)
    strategy.dp = DataProvider(freqai_conf, exchange)
    strategy.freqai_info = freqai_conf.get("freqai", {})
    freqai = strategy.freqai
    freqai.live = False
    freqai.dk = FreqaiDataKitchen(freqai_conf)
    timerange = TimeRange.parse_timerange("20180110-20180130")
    freqai.dd.load_all_pair_histories(timerange, freqai.dk)
    sub_timerange = TimeRange.parse_timerange("20180101-20180130")
    _, base_df = freqai.dd.get_base_and_corr_dataframes(sub_timerange, "LTC/BTC", freqai.dk)
    df = base_df[freqai_conf["timeframe"]]

    pair = "ADA/BTC"
    metadata = {"pair": pair}
    freqai.dk.pair = pair
    freqai.start_backtesting(df, metadata, freqai.dk, strategy)
    model_folders = [x for x in freqai.dd.full_path.iterdir() if x.is_dir()]

    assert len(model_folders) == 2

    # without deleting the existing folder structure, re-run

    freqai_conf.update({"timerange": "20180120-20180130"})
    strategy = get_patched_freqai_strategy(mocker, freqai_conf)
    exchange = get_patched_exchange(mocker, freqai_conf)
    strategy.dp = DataProvider(freqai_conf, exchange)
    strategy.freqai_info = freqai_conf.get("freqai", {})
    freqai = strategy.freqai
    freqai.live = False
    freqai.dk = FreqaiDataKitchen(freqai_conf)
    timerange = TimeRange.parse_timerange("20180110-20180130")
    freqai.dd.load_all_pair_histories(timerange, freqai.dk)
    sub_timerange = TimeRange.parse_timerange("20180110-20180130")
    _, base_df = freqai.dd.get_base_and_corr_dataframes(sub_timerange, "LTC/BTC", freqai.dk)
    df = base_df[freqai_conf["timeframe"]]

    pair = "ADA/BTC"
    metadata = {"pair": pair}
    freqai.dk.pair = pair
    freqai.start_backtesting(df, metadata, freqai.dk, strategy)

    assert log_has_re(
        "Found backtesting prediction file ",
        caplog,
    )

    pair = "ETH/BTC"
    metadata = {"pair": pair}
    freqai.dk.pair = pair
    freqai.start_backtesting(df, metadata, freqai.dk, strategy)

    path = (freqai.dd.full_path / freqai.dk.backtest_predictions_folder)
    prediction_files = [x for x in path.iterdir() if x.is_file()]
    assert len(prediction_files) == 2

    shutil.rmtree(Path(freqai.dk.full_path))


def test_backtesting_fit_live_predictions(mocker, freqai_conf, caplog):
    freqai_conf.get("freqai", {}).update({"fit_live_predictions_candles": 10})
    strategy = get_patched_freqai_strategy(mocker, freqai_conf)
    exchange = get_patched_exchange(mocker, freqai_conf)
    strategy.dp = DataProvider(freqai_conf, exchange)
    strategy.freqai_info = freqai_conf.get("freqai", {})
    freqai = strategy.freqai
    freqai.live = False
    freqai.dk = FreqaiDataKitchen(freqai_conf)
    timerange = TimeRange.parse_timerange("20180128-20180130")
    freqai.dd.load_all_pair_histories(timerange, freqai.dk)
    sub_timerange = TimeRange.parse_timerange("20180129-20180130")
    corr_df, base_df = freqai.dd.get_base_and_corr_dataframes(sub_timerange, "LTC/BTC", freqai.dk)
    df = freqai.dk.use_strategy_to_populate_indicators(strategy, corr_df, base_df, "LTC/BTC")
    freqai.dk.pair = "ADA/BTC"
    freqai.dk.full_df = df.fillna(0)
    freqai.dk.full_df
    assert "&-s_close_mean" not in freqai.dk.full_df.columns
    assert "&-s_close_std" not in freqai.dk.full_df.columns
    freqai.backtesting_fit_live_predictions(freqai.dk)
    assert "&-s_close_mean" in freqai.dk.full_df.columns
    assert "&-s_close_std" in freqai.dk.full_df.columns
    shutil.rmtree(Path(freqai.dk.full_path))


def test_principal_component_analysis(mocker, freqai_conf):
    freqai_conf.update({"timerange": "20180110-20180130"})
    freqai_conf.get("freqai", {}).get("feature_parameters", {}).update(
        {"princpial_component_analysis": "true"})

    strategy = get_patched_freqai_strategy(mocker, freqai_conf)
    exchange = get_patched_exchange(mocker, freqai_conf)
    strategy.dp = DataProvider(freqai_conf, exchange)
    strategy.freqai_info = freqai_conf.get("freqai", {})
    freqai = strategy.freqai
    freqai.live = True
    freqai.dk = FreqaiDataKitchen(freqai_conf)
    timerange = TimeRange.parse_timerange("20180110-20180130")
    freqai.dd.load_all_pair_histories(timerange, freqai.dk)

    freqai.dd.pair_dict = MagicMock()

    data_load_timerange = TimeRange.parse_timerange("20180110-20180130")
    new_timerange = TimeRange.parse_timerange("20180120-20180130")

    freqai.extract_data_and_train_model(
        new_timerange, "ADA/BTC", strategy, freqai.dk, data_load_timerange)

    assert Path(freqai.dk.data_path / f"{freqai.dk.model_filename}_pca_object.pkl")

    shutil.rmtree(Path(freqai.dk.full_path))


def test_plot_feature_importance(mocker, freqai_conf):

    from freqtrade.freqai.utils import plot_feature_importance

    freqai_conf.update({"timerange": "20180110-20180130"})
    freqai_conf.get("freqai", {}).get("feature_parameters", {}).update(
        {"princpial_component_analysis": "true"})

    strategy = get_patched_freqai_strategy(mocker, freqai_conf)
    exchange = get_patched_exchange(mocker, freqai_conf)
    strategy.dp = DataProvider(freqai_conf, exchange)
    strategy.freqai_info = freqai_conf.get("freqai", {})
    freqai = strategy.freqai
    freqai.live = True
    freqai.dk = FreqaiDataKitchen(freqai_conf)
    timerange = TimeRange.parse_timerange("20180110-20180130")
    freqai.dd.load_all_pair_histories(timerange, freqai.dk)

    freqai.dd.pair_dict = MagicMock()

    data_load_timerange = TimeRange.parse_timerange("20180110-20180130")
    new_timerange = TimeRange.parse_timerange("20180120-20180130")

    freqai.extract_data_and_train_model(
        new_timerange, "ADA/BTC", strategy, freqai.dk, data_load_timerange)

    model = freqai.dd.load_data("ADA/BTC", freqai.dk)

    plot_feature_importance(model, "ADA/BTC", freqai.dk)

    assert Path(freqai.dk.data_path / f"{freqai.dk.model_filename}.html")

    shutil.rmtree(Path(freqai.dk.full_path))


@pytest.mark.parametrize('timeframes,corr_pairs', [
    (['5m'], ['ADA/BTC', 'DASH/BTC']),
    (['5m'], ['ADA/BTC', 'DASH/BTC', 'ETH/USDT']),
    (['5m', '15m'], ['ADA/BTC', 'DASH/BTC', 'ETH/USDT']),
])
def test_freqai_informative_pairs(mocker, freqai_conf, timeframes, corr_pairs):
    freqai_conf['freqai']['feature_parameters'].update({
        'include_timeframes': timeframes,
        'include_corr_pairlist': corr_pairs,

    })
    strategy = get_patched_freqai_strategy(mocker, freqai_conf)
    exchange = get_patched_exchange(mocker, freqai_conf)
    pairlists = PairListManager(exchange, freqai_conf)
    strategy.dp = DataProvider(freqai_conf, exchange, pairlists)
    pairlist = strategy.dp.current_whitelist()

    pairs_a = strategy.informative_pairs()
    assert len(pairs_a) == 0
    pairs_b = strategy.gather_informative_pairs()
    # we expect unique pairs * timeframes
    assert len(pairs_b) == len(set(pairlist + corr_pairs)) * len(timeframes)


def test_start_set_train_queue(mocker, freqai_conf, caplog):
    strategy = get_patched_freqai_strategy(mocker, freqai_conf)
    exchange = get_patched_exchange(mocker, freqai_conf)
    pairlist = PairListManager(exchange, freqai_conf)
    strategy.dp = DataProvider(freqai_conf, exchange, pairlist)
    strategy.freqai_info = freqai_conf.get("freqai", {})
    freqai = strategy.freqai
    freqai.live = False

    freqai.train_queue = freqai._set_train_queue()

    assert log_has_re(
        "Set fresh train queue from whitelist.",
        caplog,
    )


def test_get_required_data_timerange(mocker, freqai_conf):
    time_range = get_required_data_timerange(freqai_conf)
    assert (time_range.stopts - time_range.startts) == 177300


def test_download_all_data_for_training(mocker, freqai_conf, caplog, tmpdir):
    strategy = get_patched_freqai_strategy(mocker, freqai_conf)
    exchange = get_patched_exchange(mocker, freqai_conf)
    pairlist = PairListManager(exchange, freqai_conf)
    strategy.dp = DataProvider(freqai_conf, exchange, pairlist)
    freqai_conf['pairs'] = freqai_conf['exchange']['pair_whitelist']
    freqai_conf['datadir'] = Path(tmpdir)
    download_all_data_for_training(strategy.dp, freqai_conf)

    assert log_has_re(
        "Downloading",
        caplog,
    )


@pytest.mark.usefixtures("init_persistence")
@pytest.mark.parametrize('dp_exists', [(False), (True)])
def test_get_state_info(mocker, freqai_conf, dp_exists, caplog, tickers):

    if is_mac():
        pytest.skip("Reinforcement learning module not available on intel based Mac OS")

    freqai_conf.update({"freqaimodel": "ReinforcementLearner"})
    freqai_conf.update({"timerange": "20180110-20180130"})
    freqai_conf.update({"strategy": "freqai_rl_test_strat"})
    freqai_conf = make_rl_config(freqai_conf)
    freqai_conf['entry_pricing']['price_side'] = 'same'
    freqai_conf['exit_pricing']['price_side'] = 'same'

    strategy = get_patched_freqai_strategy(mocker, freqai_conf)
    exchange = get_patched_exchange(mocker, freqai_conf)
    ticker_mock = MagicMock(return_value=tickers()['ETH/BTC'])
    mocker.patch("freqtrade.exchange.Exchange.fetch_ticker", ticker_mock)
    strategy.dp = DataProvider(freqai_conf, exchange)

    if not dp_exists:
        strategy.dp._exchange = None

    strategy.freqai_info = freqai_conf.get("freqai", {})
    freqai = strategy.freqai
    freqai.data_provider = strategy.dp
    freqai.live = True

    Trade.use_db = True
    create_mock_trades(MagicMock(return_value=0.0025), False, True)
    freqai.get_state_info("ADA/BTC")
    freqai.get_state_info("ETH/BTC")

    if not dp_exists:
        assert log_has_re(
            "No exchange available",
            caplog,
        )<|MERGE_RESOLUTION|>--- conflicted
+++ resolved
@@ -27,33 +27,20 @@
     return "Darwin" in machine
 
 
-<<<<<<< HEAD
-@pytest.mark.parametrize('model, pca, dbscan, float32, shuffle', [
-    ('LightGBMRegressor', True, False, True, False),
-    ('XGBoostRegressor', False, True, False, False),
-    ('XGBoostRFRegressor', False, False, False, False),
-    ('CatboostRegressor', False, False, False, True),
-    ('ReinforcementLearner', False, True, False, False),
-    ('ReinforcementLearner_multiproc', False, False, False, False),
-    ('ReinforcementLearner_test_4ac', False, False, False, False)
+@pytest.mark.parametrize('model, pca, dbscan, float32, can_short, shuffle', [
+    ('LightGBMRegressor', True, False, True, True, False),
+    ('XGBoostRegressor', False, True, False, True, False),
+    ('XGBoostRFRegressor', False, False, False, True, False),
+    ('CatboostRegressor', False, False, False, True, True),
+    ('ReinforcementLearner', False, True, False, True, False),
+    ('ReinforcementLearner_multiproc', False, False, False, True, False),
+    ('ReinforcementLearner_test_3ac', False, False, False, False, False),
+    ('ReinforcementLearner_test_3ac', False, False, False, True, False),
+    ('ReinforcementLearner_test_4ac', False, False, False, True, False)
     ])
 def test_extract_data_and_train_model_Standard(mocker, freqai_conf, model, pca,
-                                               dbscan, float32, shuffle):
-=======
-@pytest.mark.parametrize('model, pca, dbscan, float32, can_short', [
-    ('LightGBMRegressor', True, False, True, True),
-    ('XGBoostRegressor', False, True, False, True),
-    ('XGBoostRFRegressor', False, False, False, True),
-    ('CatboostRegressor', False, False, False, True),
-    ('ReinforcementLearner', False, True, False, True),
-    ('ReinforcementLearner_multiproc', False, False, False, True),
-    ('ReinforcementLearner_test_3ac', False, False, False, False),
-    ('ReinforcementLearner_test_3ac', False, False, False, True),
-    ('ReinforcementLearner_test_4ac', False, False, False, True)
-    ])
-def test_extract_data_and_train_model_Standard(mocker, freqai_conf, model, pca,
-                                               dbscan, float32, can_short):
->>>>>>> a2e13899
+                                               dbscan, float32, can_short, shuffle):
+
     if is_arm() and model == 'CatboostRegressor':
         pytest.skip("CatBoost is not supported on ARM")
 
