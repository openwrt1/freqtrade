# pragma pylint: disable=too-many-instance-attributes, pointless-string-statement

"""
This module contains the hyperopt logic
"""

import json
import logging
import os
import pickle
import signal
import sys
from functools import reduce
from math import exp
from operator import itemgetter
from typing import Dict, Any, Callable

import numpy
import talib.abstract as ta
from hyperopt import STATUS_FAIL, STATUS_OK, Trials, fmin, hp, space_eval, tpe
from hyperopt.mongoexp import MongoTrials
from pandas import DataFrame

import freqtrade.vendor.qtpylib.indicators as qtpylib
from freqtrade.configuration import Configuration
from freqtrade.optimize import load_data
from freqtrade.arguments import Arguments
from freqtrade.optimize.backtesting import Backtesting
from freqtrade.logger import Logger
from user_data.hyperopt_conf import hyperopt_optimize_conf


class Hyperopt(Backtesting):
    """
    Hyperopt class, this class contains all the logic to run a hyperopt simulation

    To run a backtest:
    hyperopt = Hyperopt(config)
    hyperopt.start()
    """
    def __init__(self, config: Dict[str, Any]) -> None:

        super().__init__(config)

        # Rename the logging to display Hyperopt file instead of Backtesting
        self.logging = Logger(name=__name__, level=config['loglevel'])
        self.logger = self.logging.get_logger()

        # set TARGET_TRADES to suit your number concurrent trades so its realistic
        # to the number of days
        self.target_trades = 600
        self.total_tries = config.get('epochs', 0)
        self.current_tries = 0
        self.current_best_loss = 100

        # max average trade duration in minutes
        # if eval ends with higher value, we consider it a failed eval
        self.max_accepted_trade_duration = 300

        # this is expexted avg profit * expected trade count
        # for example 3.5%, 1100 trades, self.expected_max_profit = 3.85
        # check that the reported Σ% values do not exceed this!
        self.expected_max_profit = 3.0

        # Configuration and data used by hyperopt
        self.processed = None

        # Hyperopt Trials
        self.trials_file = os.path.join('user_data', 'hyperopt_trials.pickle')
        self.trials = Trials()

    @staticmethod
    def populate_indicators(dataframe: DataFrame) -> DataFrame:
        """
        Adds several different TA indicators to the given DataFrame
        """
        dataframe['adx'] = ta.ADX(dataframe)
        dataframe['ao'] = qtpylib.awesome_oscillator(dataframe)
        dataframe['cci'] = ta.CCI(dataframe)
        macd = ta.MACD(dataframe)
        dataframe['macd'] = macd['macd']
        dataframe['macdsignal'] = macd['macdsignal']
        dataframe['macdhist'] = macd['macdhist']
        dataframe['mfi'] = ta.MFI(dataframe)
        dataframe['minus_dm'] = ta.MINUS_DM(dataframe)
        dataframe['minus_di'] = ta.MINUS_DI(dataframe)
        dataframe['plus_dm'] = ta.PLUS_DM(dataframe)
        dataframe['plus_di'] = ta.PLUS_DI(dataframe)
        dataframe['roc'] = ta.ROC(dataframe)
        dataframe['rsi'] = ta.RSI(dataframe)
        # Inverse Fisher transform on RSI, values [-1.0, 1.0] (https://goo.gl/2JGGoy)
        rsi = 0.1 * (dataframe['rsi'] - 50)
        dataframe['fisher_rsi'] = (numpy.exp(2 * rsi) - 1) / (numpy.exp(2 * rsi) + 1)
        # Inverse Fisher transform on RSI normalized, value [0.0, 100.0] (https://goo.gl/2JGGoy)
        dataframe['fisher_rsi_norma'] = 50 * (dataframe['fisher_rsi'] + 1)
        # Stoch
        stoch = ta.STOCH(dataframe)
        dataframe['slowd'] = stoch['slowd']
        dataframe['slowk'] = stoch['slowk']
        # Stoch fast
        stoch_fast = ta.STOCHF(dataframe)
        dataframe['fastd'] = stoch_fast['fastd']
        dataframe['fastk'] = stoch_fast['fastk']
        # Stoch RSI
        stoch_rsi = ta.STOCHRSI(dataframe)
        dataframe['fastd_rsi'] = stoch_rsi['fastd']
        dataframe['fastk_rsi'] = stoch_rsi['fastk']
        # Bollinger bands
        bollinger = qtpylib.bollinger_bands(qtpylib.typical_price(dataframe), window=20, stds=2)
        dataframe['bb_lowerband'] = bollinger['lower']
        dataframe['bb_middleband'] = bollinger['mid']
        dataframe['bb_upperband'] = bollinger['upper']
        # EMA - Exponential Moving Average
        dataframe['ema3'] = ta.EMA(dataframe, timeperiod=3)
        dataframe['ema5'] = ta.EMA(dataframe, timeperiod=5)
        dataframe['ema10'] = ta.EMA(dataframe, timeperiod=10)
        dataframe['ema50'] = ta.EMA(dataframe, timeperiod=50)
        dataframe['ema100'] = ta.EMA(dataframe, timeperiod=100)
        # SAR Parabolic
        dataframe['sar'] = ta.SAR(dataframe)
        # SMA - Simple Moving Average
        dataframe['sma'] = ta.SMA(dataframe, timeperiod=40)
        # TEMA - Triple Exponential Moving Average
        dataframe['tema'] = ta.TEMA(dataframe, timeperiod=9)
        # Hilbert Transform Indicator - SineWave
        hilbert = ta.HT_SINE(dataframe)
        dataframe['htsine'] = hilbert['sine']
        dataframe['htleadsine'] = hilbert['leadsine']

        # Pattern Recognition - Bullish candlestick patterns
        # ------------------------------------
        """
        # Hammer: values [0, 100]
        dataframe['CDLHAMMER'] = ta.CDLHAMMER(dataframe)
        # Inverted Hammer: values [0, 100]
        dataframe['CDLINVERTEDHAMMER'] = ta.CDLINVERTEDHAMMER(dataframe)
        # Dragonfly Doji: values [0, 100]
        dataframe['CDLDRAGONFLYDOJI'] = ta.CDLDRAGONFLYDOJI(dataframe)
        # Piercing Line: values [0, 100]
        dataframe['CDLPIERCING'] = ta.CDLPIERCING(dataframe) # values [0, 100]
        # Morningstar: values [0, 100]
        dataframe['CDLMORNINGSTAR'] = ta.CDLMORNINGSTAR(dataframe) # values [0, 100]
        # Three White Soldiers: values [0, 100]
        dataframe['CDL3WHITESOLDIERS'] = ta.CDL3WHITESOLDIERS(dataframe) # values [0, 100]
        """

        # Pattern Recognition - Bearish candlestick patterns
        # ------------------------------------
        """
        # Hanging Man: values [0, 100]
        dataframe['CDLHANGINGMAN'] = ta.CDLHANGINGMAN(dataframe)
        # Shooting Star: values [0, 100]
        dataframe['CDLSHOOTINGSTAR'] = ta.CDLSHOOTINGSTAR(dataframe)
        # Gravestone Doji: values [0, 100]
        dataframe['CDLGRAVESTONEDOJI'] = ta.CDLGRAVESTONEDOJI(dataframe)
        # Dark Cloud Cover: values [0, 100]
        dataframe['CDLDARKCLOUDCOVER'] = ta.CDLDARKCLOUDCOVER(dataframe)
        # Evening Doji Star: values [0, 100]
        dataframe['CDLEVENINGDOJISTAR'] = ta.CDLEVENINGDOJISTAR(dataframe)
        # Evening Star: values [0, 100]
        dataframe['CDLEVENINGSTAR'] = ta.CDLEVENINGSTAR(dataframe)
        """

        # Pattern Recognition - Bullish/Bearish candlestick patterns
        # ------------------------------------
        """
        # Three Line Strike: values [0, -100, 100]
        dataframe['CDL3LINESTRIKE'] = ta.CDL3LINESTRIKE(dataframe)
        # Spinning Top: values [0, -100, 100]
        dataframe['CDLSPINNINGTOP'] = ta.CDLSPINNINGTOP(dataframe) # values [0, -100, 100]
        # Engulfing: values [0, -100, 100]
        dataframe['CDLENGULFING'] = ta.CDLENGULFING(dataframe) # values [0, -100, 100]
        # Harami: values [0, -100, 100]
        dataframe['CDLHARAMI'] = ta.CDLHARAMI(dataframe) # values [0, -100, 100]
        # Three Outside Up/Down: values [0, -100, 100]
        dataframe['CDL3OUTSIDE'] = ta.CDL3OUTSIDE(dataframe) # values [0, -100, 100]
        # Three Inside Up/Down: values [0, -100, 100]
        dataframe['CDL3INSIDE'] = ta.CDL3INSIDE(dataframe) # values [0, -100, 100]
        """

        # Chart type
        # ------------------------------------
        # Heikinashi stategy
        heikinashi = qtpylib.heikinashi(dataframe)
        dataframe['ha_open'] = heikinashi['open']
        dataframe['ha_close'] = heikinashi['close']
        dataframe['ha_high'] = heikinashi['high']
        dataframe['ha_low'] = heikinashi['low']

        return dataframe

<<<<<<< HEAD
    def save_trials(self) -> None:
        """
        Save hyperopt trials to file
        """
        self.logger.info('Saving Trials to \'%s\'', self.trials_file)
        pickle.dump(self.trials, open(self.trials_file, 'wb'))

    def read_trials(self) -> Trials:
        """
        Read hyperopt trials file
        """
        self.logger.info('Reading Trials from \'%s\'', self.trials_file)
        trials = pickle.load(open(self.trials_file, 'rb'))
        os.remove(self.trials_file)
        return trials

    def log_trials_result(self) -> None:
        """
        Display Best hyperopt result
        """
        vals = json.dumps(self.trials.best_trial['misc']['vals'], indent=4)
        results = self.trials.best_trial['result']['result']
        self.logger.info('Best result:\n%s\nwith values:\n%s', results, vals)

    def log_results(self, results) -> None:
        """
        Log results if it is better than any previous evaluation
        """
        if results['loss'] < self.current_best_loss:
            self.current_best_loss = results['loss']
            log_msg = '{:5d}/{}: {}. Loss {:.5f}'.format(
                results['current_tries'],
                results['total_tries'],
                results['result'],
                results['loss']
            )
            self.logger.info(log_msg)
        else:
            print('.', end='')
            sys.stdout.flush()

    def calculate_loss(self, total_profit: float, trade_count: int, trade_duration: float) -> float:
        """
        Objective function, returns smaller number for more optimal results
        """
        trade_loss = 1 - 0.25 * exp(-(trade_count - self.target_trades) ** 2 / 10 ** 5.8)
        profit_loss = max(0, 1 - total_profit / self.expected_max_profit)
        duration_loss = 0.4 * min(trade_duration / self.max_accepted_trade_duration, 1)
        return trade_loss + profit_loss + duration_loss

    @staticmethod
    def generate_roi_table(params) -> Dict[int, float]:
        """
        Generate the ROI table thqt will be used by Hyperopt
        """
        roi_table = {}
        roi_table[0] = params['roi_p1'] + params['roi_p2'] + params['roi_p3']
        roi_table[params['roi_t3']] = params['roi_p1'] + params['roi_p2']
        roi_table[params['roi_t3'] + params['roi_t2']] = params['roi_p1']
        roi_table[params['roi_t3'] + params['roi_t2'] + params['roi_t1']] = 0

        return roi_table

    @staticmethod
    def roi_space() -> Dict[str, Any]:
        """
        Values to search for each ROI steps
        """
        return {
            'roi_t1': hp.quniform('roi_t1', 10, 120, 20),
            'roi_t2': hp.quniform('roi_t2', 10, 60, 15),
            'roi_t3': hp.quniform('roi_t3', 10, 40, 10),
            'roi_p1': hp.quniform('roi_p1', 0.01, 0.04, 0.01),
            'roi_p2': hp.quniform('roi_p2', 0.01, 0.07, 0.01),
            'roi_p3': hp.quniform('roi_p3', 0.01, 0.20, 0.01),
        }

    @staticmethod
    def stoploss_space() -> Dict[str, Any]:
        """
        Stoploss Value to search
        """
        return {
            'stoploss': hp.quniform('stoploss', -0.5, -0.02, 0.02),
        }

    @staticmethod
    def indicator_space() -> Dict[str, Any]:
        """
        Define your Hyperopt space for searching strategy parameters
        """
        return {
            'macd_below_zero': hp.choice('macd_below_zero', [
                {'enabled': False},
                {'enabled': True}
            ]),
            'mfi': hp.choice('mfi', [
                {'enabled': False},
                {'enabled': True, 'value': hp.quniform('mfi-value', 10, 25, 5)}
            ]),
            'fastd': hp.choice('fastd', [
                {'enabled': False},
                {'enabled': True, 'value': hp.quniform('fastd-value', 15, 45, 5)}
            ]),
            'adx': hp.choice('adx', [
                {'enabled': False},
                {'enabled': True, 'value': hp.quniform('adx-value', 20, 50, 5)}
            ]),
            'rsi': hp.choice('rsi', [
                {'enabled': False},
                {'enabled': True, 'value': hp.quniform('rsi-value', 20, 40, 5)}
            ]),
            'uptrend_long_ema': hp.choice('uptrend_long_ema', [
                {'enabled': False},
                {'enabled': True}
            ]),
            'uptrend_short_ema': hp.choice('uptrend_short_ema', [
                {'enabled': False},
                {'enabled': True}
            ]),
            'over_sar': hp.choice('over_sar', [
                {'enabled': False},
                {'enabled': True}
            ]),
            'green_candle': hp.choice('green_candle', [
                {'enabled': False},
                {'enabled': True}
            ]),
            'uptrend_sma': hp.choice('uptrend_sma', [
                {'enabled': False},
                {'enabled': True}
            ]),
            'trigger': hp.choice('trigger', [
                {'type': 'lower_bb'},
                {'type': 'lower_bb_tema'},
                {'type': 'faststoch10'},
                {'type': 'ao_cross_zero'},
                {'type': 'ema3_cross_ema10'},
                {'type': 'macd_cross_signal'},
                {'type': 'sar_reversal'},
                {'type': 'ht_sine'},
                {'type': 'heiken_reversal_bull'},
                {'type': 'di_cross'},
            ]),
        }

    def has_space(self, space) -> bool:
        """
        Tell if a space value is contained in the configuration
        """
        if space in self.config['spaces'] or 'all' in self.config['spaces']:
            return True
        return False

    def hyperopt_space(self) -> Dict[str, Any]:
        """
        Return the space to use during Hyperopt
        """
        spaces = {}
        if self.has_space('buy'):
            spaces = {**spaces, **Hyperopt.indicator_space()}
        if self.has_space('roi'):
            spaces = {**spaces, **Hyperopt.roi_space()}
        if self.has_space('stoploss'):
            spaces = {**spaces, **Hyperopt.stoploss_space()}
        return spaces

    @staticmethod
    def buy_strategy_generator(params: Dict[str, Any]) -> Callable:
        """
        Define the buy strategy parameters to be used by hyperopt
        """
        def populate_buy_trend(dataframe: DataFrame) -> DataFrame:
            """
            Buy strategy Hyperopt will build and use
            """
            conditions = []
            # GUARDS AND TRENDS
            if 'uptrend_long_ema' in params and params['uptrend_long_ema']['enabled']:
                conditions.append(dataframe['ema50'] > dataframe['ema100'])
            if 'macd_below_zero' in params and params['macd_below_zero']['enabled']:
                conditions.append(dataframe['macd'] < 0)
            if 'uptrend_short_ema' in params and params['uptrend_short_ema']['enabled']:
                conditions.append(dataframe['ema5'] > dataframe['ema10'])
            if 'mfi' in params and params['mfi']['enabled']:
                conditions.append(dataframe['mfi'] < params['mfi']['value'])
            if 'fastd' in params and params['fastd']['enabled']:
                conditions.append(dataframe['fastd'] < params['fastd']['value'])
            if 'adx' in params and params['adx']['enabled']:
                conditions.append(dataframe['adx'] > params['adx']['value'])
            if 'rsi' in params and params['rsi']['enabled']:
                conditions.append(dataframe['rsi'] < params['rsi']['value'])
            if 'over_sar' in params and params['over_sar']['enabled']:
                conditions.append(dataframe['close'] > dataframe['sar'])
            if 'green_candle' in params and params['green_candle']['enabled']:
                conditions.append(dataframe['close'] > dataframe['open'])
            if 'uptrend_sma' in params and params['uptrend_sma']['enabled']:
                prevsma = dataframe['sma'].shift(1)
                conditions.append(dataframe['sma'] > prevsma)

            # TRIGGERS
            triggers = {
                'lower_bb': (
                    dataframe['close'] < dataframe['bb_lowerband']
                ),
                'lower_bb_tema': (
                    dataframe['tema'] < dataframe['bb_lowerband']
                ),
                'faststoch10': (qtpylib.crossed_above(
                    dataframe['fastd'], 10.0
                )),
                'ao_cross_zero': (qtpylib.crossed_above(
                    dataframe['ao'], 0.0
                )),
                'ema3_cross_ema10': (qtpylib.crossed_above(
                    dataframe['ema3'], dataframe['ema10']
                )),
                'macd_cross_signal': (qtpylib.crossed_above(
                    dataframe['macd'], dataframe['macdsignal']
                )),
                'sar_reversal': (qtpylib.crossed_above(
                    dataframe['close'], dataframe['sar']
                )),
                'ht_sine': (qtpylib.crossed_above(
                    dataframe['htleadsine'], dataframe['htsine']
                )),
                'heiken_reversal_bull': (
                    (qtpylib.crossed_above(dataframe['ha_close'], dataframe['ha_open'])) &
                    (dataframe['ha_low'] == dataframe['ha_open'])
                ),
                'di_cross': (qtpylib.crossed_above(
                    dataframe['plus_di'], dataframe['minus_di']
                )),
            }
            conditions.append(triggers.get(params['trigger']['type']))

            dataframe.loc[
                reduce(lambda x, y: x & y, conditions),
                'buy'] = 1

            return dataframe

        return populate_buy_trend

    def optimizer(self, params) -> Dict:
        if 'roi_t1' in params:
            self.analyze.strategy.minimal_roi = self.generate_roi_table(params)

        if 'trigger' in params:
            self.populate_buy_trend = self.buy_strategy_generator(params)

        if 'stoploss' in params:
            stoploss = params['stoploss']
        else:
            stoploss = self.analyze.strategy.stoploss

        results = self.backtest(
            {
                'stake_amount': self.config['stake_amount'],
                'processed': self.processed,
                'stoploss': stoploss
            }
        )
        result_explanation = self.format_results(results)

        total_profit = results.profit_percent.sum()
        trade_count = len(results.index)
        trade_duration = results.duration.mean()

        if trade_count == 0 or trade_duration > self.max_accepted_trade_duration:
            print('.', end='')
            return {
                'status': STATUS_FAIL,
                'loss': float('inf')
            }

        loss = self.calculate_loss(total_profit, trade_count, trade_duration)

        self.current_tries += 1

        self.log_results(
            {
                'loss': loss,
                'current_tries': self.current_tries,
                'total_tries': self.total_tries,
                'result': result_explanation,
            }
        )

        return {
            'loss': loss,
            'status': STATUS_OK,
            'result': result_explanation,
        }

    @staticmethod
    def format_results(results: DataFrame) -> str:
        """
        Return the format result in a string
        """
        return ('{:6d} trades. Avg profit {: 5.2f}%. '
                'Total profit {: 11.8f} BTC ({:.4f}Σ%). Avg duration {:5.1f} mins.').format(
                    len(results.index),
                    results.profit_percent.mean() * 100.0,
                    results.profit_BTC.sum(),
                    results.profit_percent.sum(),
                    results.duration.mean(),
                )

    def start(self):
        timerange = Arguments.parse_timerange(self.config.get('timerange'))
        data = load_data(
            datadir=self.config.get('datadir'),
            pairs=self.config['exchange']['pair_whitelist'],
            ticker_interval=self.ticker_interval,
            timerange=timerange
        )
=======
    return populate_buy_trend


def generate_optimizer(args):
    def optimizer(params):
        global _CURRENT_TRIES

        strategy = Strategy()
        if has_space(args.spaces, 'roi'):
            strategy.minimal_roi = generate_roi_table(params)

        if has_space(args.spaces, 'buy'):
            backtesting.populate_buy_trend = buy_strategy_generator(params)

        if has_space(args.spaces, 'stoploss'):
            strategy.stoploss = params['stoploss']

        results = backtest({'stake_amount': OPTIMIZE_CONFIG['stake_amount'],
                            'processed': PROCESSED,
                            'realistic': args.realistic_simulation,
                            })
        result_explanation = format_results(results)

        total_profit = results.profit_percent.sum()
        trade_count = len(results.index)
        trade_duration = results.duration.mean()

        if trade_count == 0 or trade_duration > MAX_ACCEPTED_TRADE_DURATION:
            print('.', end='')
            return {
                'status': STATUS_FAIL,
                'loss': float('inf')
            }

        loss = calculate_loss(total_profit, trade_count, trade_duration)

        _CURRENT_TRIES += 1

        log_results({
            'loss': loss,
            'current_tries': _CURRENT_TRIES,
            'total_tries': TOTAL_TRIES,
            'result': result_explanation,
        })

        return {
            'loss': loss,
            'status': STATUS_OK,
            'result': result_explanation,
        }

    return optimizer
>>>>>>> 35c51c73

        if self.has_space('buy'):
            self.analyze.populate_indicators = Hyperopt.populate_indicators
        self.processed = self.tickerdata_to_dataframe(data)

        if self.config.get('mongodb'):
            self.logger.info('Using mongodb ...')
            self.logger.info(
                'Start scripts/start-mongodb.sh and start-hyperopt-worker.sh manually!'
            )

            db_name = 'freqtrade_hyperopt'
            self.trials = MongoTrials(
                arg='mongo://127.0.0.1:1234/{}/jobs'.format(db_name),
                exp_key='exp1'
            )
        else:
            self.logger.info('Preparing Trials..')
            signal.signal(signal.SIGINT, self.signal_handler)
            # read trials file if we have one
            if os.path.exists(self.trials_file):
                self.trials = self.read_trials()

                self.current_tries = len(self.trials.results)
                self.total_tries += self.current_tries
                self.logger.info(
                    'Continuing with trials. Current: %d, Total: %d',
                    self.current_tries,
                    self.total_tries
                )

        try:
            # change the Logging format
            self.logging.set_format('\n%(message)s')

            best_parameters = fmin(
                fn=self.optimizer,
                space=self.hyperopt_space(),
                algo=tpe.suggest,
                max_evals=self.total_tries,
                trials=self.trials
            )

            results = sorted(self.trials.results, key=itemgetter('loss'))
            best_result = results[0]['result']

        except ValueError:
            best_parameters = {}
            best_result = 'Sorry, Hyperopt was not able to find good parameters. Please ' \
                          'try with more epochs (param: -e).'

        # Improve best parameter logging display
        if best_parameters:
            best_parameters = space_eval(
                self.hyperopt_space(),
                best_parameters
            )

<<<<<<< HEAD
        self.logger.info('Best parameters:\n%s', json.dumps(best_parameters, indent=4))
        if 'roi_t1' in best_parameters:
            self.logger.info('ROI table:\n%s', self.generate_roi_table(best_parameters))
=======
    # Initialize logger
    logging.basicConfig(
        level=args.loglevel,
        format='\n%(message)s',
    )

    logger.info('Using config: %s ...', args.config)
    config = load_config(args.config)
    pairs = config['exchange']['pair_whitelist']

    # If -i/--ticker-interval is use we override the configuration parameter
    # (that will override the strategy configuration)
    if args.ticker_interval:
        config.update({'ticker_interval': args.ticker_interval})

    # init the strategy to use
    config.update({'strategy': args.strategy})
    strategy = Strategy()
    strategy.init(config)

    timerange = misc.parse_timerange(args.timerange)
    data = optimize.load_data(args.datadir, pairs=pairs,
                              ticker_interval=strategy.ticker_interval,
                              timerange=timerange)
    if has_space(args.spaces, 'buy'):
        optimize.populate_indicators = populate_indicators
    PROCESSED = optimize.tickerdata_to_dataframe(data)

    if args.mongodb:
        logger.info('Using mongodb ...')
        logger.info('Start scripts/start-mongodb.sh and start-hyperopt-worker.sh manually!')

        db_name = 'freqtrade_hyperopt'
        TRIALS = MongoTrials('mongo://127.0.0.1:1234/{}/jobs'.format(db_name), exp_key='exp1')
    else:
        logger.info('Preparing Trials..')
        signal.signal(signal.SIGINT, signal_handler)
        # read trials file if we have one
        if os.path.exists(TRIALS_FILE):
            TRIALS = read_trials()

            _CURRENT_TRIES = len(TRIALS.results)
            TOTAL_TRIES = TOTAL_TRIES + _CURRENT_TRIES
            logger.info(
                'Continuing with trials. Current: {}, Total: {}'
                .format(_CURRENT_TRIES, TOTAL_TRIES))

    try:
        best_parameters = fmin(
            fn=generate_optimizer(args),
            space=hyperopt_space(args.spaces),
            algo=tpe.suggest,
            max_evals=TOTAL_TRIES,
            trials=TRIALS
        )
>>>>>>> 35c51c73

        self.logger.info('Best Result:\n%s', best_result)

        # Store trials result to file to resume next time
        self.save_trials()

    def signal_handler(self, sig, frame):
        """
        Hyperopt SIGINT handler
        """
        self.logger.info(
            'Hyperopt received %s',
            signal.Signals(sig).name
        )

        self.save_trials()
        self.log_trials_result()
        sys.exit(0)


def start(args) -> None:
    """
    Start Backtesting script
    :param args: Cli args from Arguments()
    :return: None
    """

    # Remove noisy log messages
    logging.getLogger('hyperopt.mongoexp').setLevel(logging.WARNING)
    logging.getLogger('hyperopt.tpe').setLevel(logging.WARNING)

    # Initialize logger
    logger = Logger(name=__name__).get_logger()
    logger.info('Starting freqtrade in Hyperopt mode')

    # Initialize configuration
    # Monkey patch the configuration with hyperopt_conf.py
    configuration = Configuration(args)
    optimize_config = hyperopt_optimize_conf()
    config = configuration._load_common_config(optimize_config)
    config = configuration._load_backtesting_config(config)
    config = configuration._load_hyperopt_config(config)
    config['exchange']['key'] = ''
    config['exchange']['secret'] = ''

    # Initialize backtesting object
    hyperopt = Hyperopt(config)
    hyperopt.start()<|MERGE_RESOLUTION|>--- conflicted
+++ resolved
@@ -189,7 +189,6 @@
 
         return dataframe
 
-<<<<<<< HEAD
     def save_trials(self) -> None:
         """
         Save hyperopt trials to file
@@ -434,23 +433,21 @@
 
         return populate_buy_trend
 
-    def optimizer(self, params) -> Dict:
-        if 'roi_t1' in params:
+    def generate_optimizer(self, params) -> Dict:
+        if self.has_space('roi'):
             self.analyze.strategy.minimal_roi = self.generate_roi_table(params)
 
-        if 'trigger' in params:
+        if self.has_space('buy'):
             self.populate_buy_trend = self.buy_strategy_generator(params)
 
-        if 'stoploss' in params:
-            stoploss = params['stoploss']
-        else:
-            stoploss = self.analyze.strategy.stoploss
+        if self.has_space('stoploss'):
+            self.analyze.strategy.stoploss = params['stoploss']
 
         results = self.backtest(
             {
                 'stake_amount': self.config['stake_amount'],
                 'processed': self.processed,
-                'stoploss': stoploss
+                'realistic': params['realistic_simulation'],
             }
         )
         result_explanation = self.format_results(results)
@@ -507,60 +504,6 @@
             ticker_interval=self.ticker_interval,
             timerange=timerange
         )
-=======
-    return populate_buy_trend
-
-
-def generate_optimizer(args):
-    def optimizer(params):
-        global _CURRENT_TRIES
-
-        strategy = Strategy()
-        if has_space(args.spaces, 'roi'):
-            strategy.minimal_roi = generate_roi_table(params)
-
-        if has_space(args.spaces, 'buy'):
-            backtesting.populate_buy_trend = buy_strategy_generator(params)
-
-        if has_space(args.spaces, 'stoploss'):
-            strategy.stoploss = params['stoploss']
-
-        results = backtest({'stake_amount': OPTIMIZE_CONFIG['stake_amount'],
-                            'processed': PROCESSED,
-                            'realistic': args.realistic_simulation,
-                            })
-        result_explanation = format_results(results)
-
-        total_profit = results.profit_percent.sum()
-        trade_count = len(results.index)
-        trade_duration = results.duration.mean()
-
-        if trade_count == 0 or trade_duration > MAX_ACCEPTED_TRADE_DURATION:
-            print('.', end='')
-            return {
-                'status': STATUS_FAIL,
-                'loss': float('inf')
-            }
-
-        loss = calculate_loss(total_profit, trade_count, trade_duration)
-
-        _CURRENT_TRIES += 1
-
-        log_results({
-            'loss': loss,
-            'current_tries': _CURRENT_TRIES,
-            'total_tries': TOTAL_TRIES,
-            'result': result_explanation,
-        })
-
-        return {
-            'loss': loss,
-            'status': STATUS_OK,
-            'result': result_explanation,
-        }
-
-    return optimizer
->>>>>>> 35c51c73
 
         if self.has_space('buy'):
             self.analyze.populate_indicators = Hyperopt.populate_indicators
@@ -597,7 +540,7 @@
             self.logging.set_format('\n%(message)s')
 
             best_parameters = fmin(
-                fn=self.optimizer,
+                fn=self.generate_optimizer,
                 space=self.hyperopt_space(),
                 algo=tpe.suggest,
                 max_evals=self.total_tries,
@@ -619,67 +562,9 @@
                 best_parameters
             )
 
-<<<<<<< HEAD
         self.logger.info('Best parameters:\n%s', json.dumps(best_parameters, indent=4))
         if 'roi_t1' in best_parameters:
             self.logger.info('ROI table:\n%s', self.generate_roi_table(best_parameters))
-=======
-    # Initialize logger
-    logging.basicConfig(
-        level=args.loglevel,
-        format='\n%(message)s',
-    )
-
-    logger.info('Using config: %s ...', args.config)
-    config = load_config(args.config)
-    pairs = config['exchange']['pair_whitelist']
-
-    # If -i/--ticker-interval is use we override the configuration parameter
-    # (that will override the strategy configuration)
-    if args.ticker_interval:
-        config.update({'ticker_interval': args.ticker_interval})
-
-    # init the strategy to use
-    config.update({'strategy': args.strategy})
-    strategy = Strategy()
-    strategy.init(config)
-
-    timerange = misc.parse_timerange(args.timerange)
-    data = optimize.load_data(args.datadir, pairs=pairs,
-                              ticker_interval=strategy.ticker_interval,
-                              timerange=timerange)
-    if has_space(args.spaces, 'buy'):
-        optimize.populate_indicators = populate_indicators
-    PROCESSED = optimize.tickerdata_to_dataframe(data)
-
-    if args.mongodb:
-        logger.info('Using mongodb ...')
-        logger.info('Start scripts/start-mongodb.sh and start-hyperopt-worker.sh manually!')
-
-        db_name = 'freqtrade_hyperopt'
-        TRIALS = MongoTrials('mongo://127.0.0.1:1234/{}/jobs'.format(db_name), exp_key='exp1')
-    else:
-        logger.info('Preparing Trials..')
-        signal.signal(signal.SIGINT, signal_handler)
-        # read trials file if we have one
-        if os.path.exists(TRIALS_FILE):
-            TRIALS = read_trials()
-
-            _CURRENT_TRIES = len(TRIALS.results)
-            TOTAL_TRIES = TOTAL_TRIES + _CURRENT_TRIES
-            logger.info(
-                'Continuing with trials. Current: {}, Total: {}'
-                .format(_CURRENT_TRIES, TOTAL_TRIES))
-
-    try:
-        best_parameters = fmin(
-            fn=generate_optimizer(args),
-            space=hyperopt_space(args.spaces),
-            algo=tpe.suggest,
-            max_evals=TOTAL_TRIES,
-            trials=TRIALS
-        )
->>>>>>> 35c51c73
 
         self.logger.info('Best Result:\n%s', best_result)
 
