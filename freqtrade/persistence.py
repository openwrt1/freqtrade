"""
This module contains the class to persist trades into SQLite
"""
import logging
from datetime import datetime
from decimal import Decimal
from typing import Any, Dict, List, Optional

import arrow
from sqlalchemy import (Boolean, Column, DateTime, Float, Integer, String,
                        create_engine, desc, func, inspect)
from sqlalchemy.exc import NoSuchModuleError
from sqlalchemy.ext.declarative import declarative_base
from sqlalchemy.orm import Query
from sqlalchemy.orm.scoping import scoped_session
from sqlalchemy.orm.session import sessionmaker
from sqlalchemy.pool import StaticPool

from freqtrade.exceptions import OperationalException

logger = logging.getLogger(__name__)


_DECL_BASE: Any = declarative_base()
_SQL_DOCS_URL = 'http://docs.sqlalchemy.org/en/latest/core/engines.html#database-urls'


def init(db_url: str, clean_open_orders: bool = False) -> None:
    """
    Initializes this module with the given config,
    registers all known command handlers
    and starts polling for message updates
    :param db_url: Database to use
    :param clean_open_orders: Remove open orders from the database.
        Useful for dry-run or if all orders have been reset on the exchange.
    :return: None
    """
    kwargs = {}

    # Take care of thread ownership if in-memory db
    if db_url == 'sqlite://':
        kwargs.update({
            'connect_args': {'check_same_thread': False},
            'poolclass': StaticPool,
            'echo': False,
        })

    try:
        engine = create_engine(db_url, **kwargs)
    except NoSuchModuleError:
        raise OperationalException(f"Given value for db_url: '{db_url}' "
                                   f"is no valid database URL! (See {_SQL_DOCS_URL})")

    # https://docs.sqlalchemy.org/en/13/orm/contextual.html#thread-local-scope
    # Scoped sessions proxy requests to the appropriate thread-local session.
    # We should use the scoped_session object - not a seperately initialized version
    Trade.session = scoped_session(sessionmaker(bind=engine, autoflush=True, autocommit=True))
    Trade.query = Trade.session.query_property()
    _DECL_BASE.metadata.create_all(engine)
    check_migrate(engine)

    # Clean dry_run DB if the db is not in-memory
    if clean_open_orders and db_url != 'sqlite://':
        clean_dry_run_db()


def has_column(columns: List, searchname: str) -> bool:
    return len(list(filter(lambda x: x["name"] == searchname, columns))) == 1


def get_column_def(columns: List, column: str, default: str) -> str:
    return default if not has_column(columns, column) else column


def check_migrate(engine) -> None:
    """
    Checks if migration is necessary and migrates if necessary
    """
    inspector = inspect(engine)

    cols = inspector.get_columns('trades')
    tabs = inspector.get_table_names()
    table_back_name = 'trades_bak'
    for i, table_back_name in enumerate(tabs):
        table_back_name = f'trades_bak{i}'
        logger.debug(f'trying {table_back_name}')

    # Check for latest column
    if not has_column(cols, 'timeframe'):
        logger.info(f'Running database migration - backup available as {table_back_name}')

        fee_open = get_column_def(cols, 'fee_open', 'fee')
        fee_open_cost = get_column_def(cols, 'fee_open_cost', 'null')
        fee_open_currency = get_column_def(cols, 'fee_open_currency', 'null')
        fee_close = get_column_def(cols, 'fee_close', 'fee')
        fee_close_cost = get_column_def(cols, 'fee_close_cost', 'null')
        fee_close_currency = get_column_def(cols, 'fee_close_currency', 'null')
        open_rate_requested = get_column_def(cols, 'open_rate_requested', 'null')
        close_rate_requested = get_column_def(cols, 'close_rate_requested', 'null')
        stop_loss = get_column_def(cols, 'stop_loss', '0.0')
        stop_loss_pct = get_column_def(cols, 'stop_loss_pct', 'null')
        initial_stop_loss = get_column_def(cols, 'initial_stop_loss', '0.0')
        initial_stop_loss_pct = get_column_def(cols, 'initial_stop_loss_pct', 'null')
        stoploss_order_id = get_column_def(cols, 'stoploss_order_id', 'null')
        stoploss_last_update = get_column_def(cols, 'stoploss_last_update', 'null')
        max_rate = get_column_def(cols, 'max_rate', '0.0')
        min_rate = get_column_def(cols, 'min_rate', 'null')
        sell_reason = get_column_def(cols, 'sell_reason', 'null')
        strategy = get_column_def(cols, 'strategy', 'null')
        # If ticker-interval existed use that, else null.
        if has_column(cols, 'ticker_interval'):
            timeframe = get_column_def(cols, 'timeframe', 'ticker_interval')
        else:
            timeframe = get_column_def(cols, 'timeframe', 'null')

        open_trade_price = get_column_def(cols, 'open_trade_price',
                                          f'amount * open_rate * (1 + {fee_open})')
        close_profit_abs = get_column_def(
            cols, 'close_profit_abs',
            f"(amount * close_rate * (1 - {fee_close})) - {open_trade_price}")
        sell_order_status = get_column_def(cols, 'sell_order_status', 'null')

        # Schema migration necessary
        engine.execute(f"alter table trades rename to {table_back_name}")
        # drop indexes on backup table
        for index in inspector.get_indexes(table_back_name):
            engine.execute(f"drop index {index['name']}")
        # let SQLAlchemy create the schema as required
        _DECL_BASE.metadata.create_all(engine)

        # Copy data back - following the correct schema
        engine.execute(f"""insert into trades
                (id, exchange, pair, is_open,
                fee_open, fee_open_cost, fee_open_currency,
                fee_close, fee_close_cost, fee_open_currency, open_rate,
                open_rate_requested, close_rate, close_rate_requested, close_profit,
                stake_amount, amount, open_date, close_date, open_order_id,
                stop_loss, stop_loss_pct, initial_stop_loss, initial_stop_loss_pct,
                stoploss_order_id, stoploss_last_update,
                max_rate, min_rate, sell_reason, sell_order_status, strategy,
                timeframe, open_trade_price, close_profit_abs
                )
            select id, lower(exchange),
                case
                    when instr(pair, '_') != 0 then
                    substr(pair,    instr(pair, '_') + 1) || '/' ||
                    substr(pair, 1, instr(pair, '_') - 1)
                    else pair
                    end
                pair,
                is_open, {fee_open} fee_open, {fee_open_cost} fee_open_cost,
                {fee_open_currency} fee_open_currency, {fee_close} fee_close,
                {fee_close_cost} fee_close_cost, {fee_close_currency} fee_close_currency,
                open_rate, {open_rate_requested} open_rate_requested, close_rate,
                {close_rate_requested} close_rate_requested, close_profit,
                stake_amount, amount, open_date, close_date, open_order_id,
                {stop_loss} stop_loss, {stop_loss_pct} stop_loss_pct,
                {initial_stop_loss} initial_stop_loss,
                {initial_stop_loss_pct} initial_stop_loss_pct,
                {stoploss_order_id} stoploss_order_id, {stoploss_last_update} stoploss_last_update,
                {max_rate} max_rate, {min_rate} min_rate, {sell_reason} sell_reason,
                {sell_order_status} sell_order_status,
                {strategy} strategy, {timeframe} timeframe,
                {open_trade_price} open_trade_price, {close_profit_abs} close_profit_abs
                from {table_back_name}
             """)

        # Reread columns - the above recreated the table!
        inspector = inspect(engine)
        cols = inspector.get_columns('trades')


def cleanup() -> None:
    """
    Flushes all pending operations to disk.
    :return: None
    """
    Trade.session.flush()


def clean_dry_run_db() -> None:
    """
    Remove open_order_id from a Dry_run DB
    :return: None
    """
    for trade in Trade.query.filter(Trade.open_order_id.isnot(None)).all():
        # Check we are updating only a dry_run order not a prod one
        if 'dry_run' in trade.open_order_id:
            trade.open_order_id = None


class Trade(_DECL_BASE):
    """
    Class used to define a trade structure
    """
    __tablename__ = 'trades'

    id = Column(Integer, primary_key=True)
    exchange = Column(String, nullable=False)
    pair = Column(String, nullable=False, index=True)
    is_open = Column(Boolean, nullable=False, default=True, index=True)
    fee_open = Column(Float, nullable=False, default=0.0)
    fee_open_cost = Column(Float, nullable=True)
    fee_open_currency = Column(String, nullable=True)
    fee_close = Column(Float, nullable=False, default=0.0)
    fee_close_cost = Column(Float, nullable=True)
    fee_close_currency = Column(String, nullable=True)
    open_rate = Column(Float)
    open_rate_requested = Column(Float)
    # open_trade_price - calculated via _calc_open_trade_price
    open_trade_price = Column(Float)
    close_rate = Column(Float)
    close_rate_requested = Column(Float)
    close_profit = Column(Float)
    close_profit_abs = Column(Float)
    stake_amount = Column(Float, nullable=False)
    amount = Column(Float)
    open_date = Column(DateTime, nullable=False, default=datetime.utcnow)
    close_date = Column(DateTime)
    open_order_id = Column(String)
    # absolute value of the stop loss
    stop_loss = Column(Float, nullable=True, default=0.0)
    # percentage value of the stop loss
    stop_loss_pct = Column(Float, nullable=True)
    # absolute value of the initial stop loss
    initial_stop_loss = Column(Float, nullable=True, default=0.0)
    # percentage value of the initial stop loss
    initial_stop_loss_pct = Column(Float, nullable=True)
    # stoploss order id which is on exchange
    stoploss_order_id = Column(String, nullable=True, index=True)
    # last update time of the stoploss order on exchange
    stoploss_last_update = Column(DateTime, nullable=True)
    # absolute value of the highest reached price
    max_rate = Column(Float, nullable=True, default=0.0)
    # Lowest price reached
    min_rate = Column(Float, nullable=True)
    sell_reason = Column(String, nullable=True)
    sell_order_status = Column(String, nullable=True)
    strategy = Column(String, nullable=True)
    timeframe = Column(Integer, nullable=True)

    def __init__(self, **kwargs):
        super().__init__(**kwargs)
        self.recalc_open_trade_price()

    def __repr__(self):
        open_since = self.open_date.strftime('%Y-%m-%d %H:%M:%S') if self.is_open else 'closed'

        return (f'Trade(id={self.id}, pair={self.pair}, amount={self.amount:.8f}, '
                f'open_rate={self.open_rate:.8f}, open_since={open_since})')

    def to_json(self) -> Dict[str, Any]:
        return {
            'trade_id': self.id,
            'pair': self.pair,
            'is_open': self.is_open,
            'exchange': self.exchange,
            'amount': round(self.amount, 8),
            'stake_amount': round(self.stake_amount, 8),
            'strategy': self.strategy,
            'ticker_interval': self.ticker_interval,

            'fee_open': self.fee_open,
            'fee_open_cost': self.fee_open_cost,
            'fee_open_currency': self.fee_open_currency,
            'fee_close': self.fee_close,
            'fee_close_cost': self.fee_close_cost,
            'fee_close_currency': self.fee_close_currency,

            'open_date_hum': arrow.get(self.open_date).humanize(),
            'open_date': self.open_date.strftime("%Y-%m-%d %H:%M:%S"),
            'open_timestamp': int(self.open_date.timestamp() * 1000),
            'open_rate': self.open_rate,
            'open_rate_requested': self.open_rate_requested,
            'open_trade_price': self.open_trade_price,

            'close_date_hum': (arrow.get(self.close_date).humanize()
                               if self.close_date else None),
            'close_date': (self.close_date.strftime("%Y-%m-%d %H:%M:%S")
                           if self.close_date else None),
            'close_timestamp': int(self.close_date.timestamp() * 1000) if self.close_date else None,
            'close_rate': self.close_rate,
            'close_rate_requested': self.close_rate_requested,
            'close_profit': self.close_profit,
            'close_profit_abs': self.close_profit_abs,

            'sell_reason': self.sell_reason,
            'sell_order_status': self.sell_order_status,
            'stop_loss': self.stop_loss,  # Deprecated - should not be used
            'stop_loss_abs': self.stop_loss,
            'stop_loss_ratio': self.stop_loss_pct if self.stop_loss_pct else None,
            'stop_loss_pct': (self.stop_loss_pct * 100) if self.stop_loss_pct else None,
            'stoploss_order_id': self.stoploss_order_id,
            'stoploss_last_update': (self.stoploss_last_update.strftime("%Y-%m-%d %H:%M:%S")
                                     if self.stoploss_last_update else None),
            'stoploss_last_update_timestamp': (int(self.stoploss_last_update.timestamp() * 1000)
                                               if self.stoploss_last_update else None),
            'initial_stop_loss': self.initial_stop_loss,  # Deprecated - should not be used
            'initial_stop_loss_abs': self.initial_stop_loss,
            'initial_stop_loss_ratio': (self.initial_stop_loss_pct
                                        if self.initial_stop_loss_pct else None),
            'initial_stop_loss_pct': (self.initial_stop_loss_pct * 100
                                      if self.initial_stop_loss_pct else None),
            'min_rate': self.min_rate,
            'max_rate': self.max_rate,
<<<<<<< HEAD
            'strategy': self.strategy,
            'ticker_interval': self.timeframe,
            'timeframe': self.timeframe,
=======

>>>>>>> 4c82f127
            'open_order_id': self.open_order_id,
        }

    def adjust_min_max_rates(self, current_price: float) -> None:
        """
        Adjust the max_rate and min_rate.
        """
        self.max_rate = max(current_price, self.max_rate or self.open_rate)
        self.min_rate = min(current_price, self.min_rate or self.open_rate)

    def adjust_stop_loss(self, current_price: float, stoploss: float,
                         initial: bool = False) -> None:
        """
        This adjusts the stop loss to it's most recently observed setting
        :param current_price: Current rate the asset is traded
        :param stoploss: Stoploss as factor (sample -0.05 -> -5% below current price).
        :param initial: Called to initiate stop_loss.
            Skips everything if self.stop_loss is already set.
        """
        if initial and not (self.stop_loss is None or self.stop_loss == 0):
            # Don't modify if called with initial and nothing to do
            return

        new_loss = float(current_price * (1 - abs(stoploss)))

        # no stop loss assigned yet
        if not self.stop_loss:
            logger.debug(f"{self.pair} - Assigning new stoploss...")
            self.stop_loss = new_loss
            self.stop_loss_pct = -1 * abs(stoploss)
            self.initial_stop_loss = new_loss
            self.initial_stop_loss_pct = -1 * abs(stoploss)
            self.stoploss_last_update = datetime.utcnow()

        # evaluate if the stop loss needs to be updated
        else:
            if new_loss > self.stop_loss:  # stop losses only walk up, never down!
                logger.debug(f"{self.pair} - Adjusting stoploss...")
                self.stop_loss = new_loss
                self.stop_loss_pct = -1 * abs(stoploss)
                self.stoploss_last_update = datetime.utcnow()
            else:
                logger.debug(f"{self.pair} - Keeping current stoploss...")

        logger.debug(
            f"{self.pair} - Stoploss adjusted. current_price={current_price:.8f}, "
            f"open_rate={self.open_rate:.8f}, max_rate={self.max_rate:.8f}, "
            f"initial_stop_loss={self.initial_stop_loss:.8f}, "
            f"stop_loss={self.stop_loss:.8f}. "
            f"Trailing stoploss saved us: "
            f"{float(self.stop_loss) - float(self.initial_stop_loss):.8f}.")

    def update(self, order: Dict) -> None:
        """
        Updates this entity with amount and actual open/close rates.
        :param order: order retrieved by exchange.get_order()
        :return: None
        """
        order_type = order['type']
        # Ignore open and cancelled orders
        if order['status'] == 'open' or order['price'] is None:
            return

        logger.info('Updating trade (id=%s) ...', self.id)

        if order_type in ('market', 'limit') and order['side'] == 'buy':
            # Update open rate and actual amount
            self.open_rate = Decimal(order['price'])
            self.amount = Decimal(order.get('filled', order['amount']))
            self.recalc_open_trade_price()
            logger.info('%s_BUY has been fulfilled for %s.', order_type.upper(), self)
            self.open_order_id = None
        elif order_type in ('market', 'limit') and order['side'] == 'sell':
            self.close(order['price'])
            logger.info('%s_SELL has been fulfilled for %s.', order_type.upper(), self)
        elif order_type in ('stop_loss_limit', 'stop-loss'):
            self.stoploss_order_id = None
            self.close_rate_requested = self.stop_loss
            logger.info('%s is hit for %s.', order_type.upper(), self)
            self.close(order['average'])
        else:
            raise ValueError(f'Unknown order type: {order_type}')
        cleanup()

    def close(self, rate: float) -> None:
        """
        Sets close_rate to the given rate, calculates total profit
        and marks trade as closed
        """
        self.close_rate = Decimal(rate)
        self.close_profit = self.calc_profit_ratio()
        self.close_profit_abs = self.calc_profit()
        self.close_date = datetime.utcnow()
        self.is_open = False
        self.sell_order_status = 'closed'
        self.open_order_id = None
        logger.info(
            'Marking %s as closed as the trade is fulfilled and found no open orders for it.',
            self
        )

    def update_fee(self, fee_cost: float, fee_currency: Optional[str], fee_rate: Optional[float],
                   side: str) -> None:
        """
        Update Fee parameters. Only acts once per side
        """
        if side == 'buy' and self.fee_open_currency is None:
            self.fee_open_cost = fee_cost
            self.fee_open_currency = fee_currency
            if fee_rate is not None:
                self.fee_open = fee_rate
                # Assume close-fee will fall into the same fee category and take an educated guess
                self.fee_close = fee_rate
        elif side == 'sell' and self.fee_close_currency is None:
            self.fee_close_cost = fee_cost
            self.fee_close_currency = fee_currency
            if fee_rate is not None:
                self.fee_close = fee_rate

    def fee_updated(self, side: str) -> bool:
        """
        Verify if this side (buy / sell) has already been updated
        """
        if side == 'buy':
            return self.fee_open_currency is not None
        elif side == 'sell':
            return self.fee_close_currency is not None
        else:
            return False

    def _calc_open_trade_price(self) -> float:
        """
        Calculate the open_rate including open_fee.
        :return: Price in of the open trade incl. Fees
        """
        buy_trade = Decimal(self.amount) * Decimal(self.open_rate)
        fees = buy_trade * Decimal(self.fee_open)
        return float(buy_trade + fees)

    def recalc_open_trade_price(self) -> None:
        """
        Recalculate open_trade_price.
        Must be called whenever open_rate or fee_open is changed.
        """
        self.open_trade_price = self._calc_open_trade_price()

    def calc_close_trade_price(self, rate: Optional[float] = None,
                               fee: Optional[float] = None) -> float:
        """
        Calculate the close_rate including fee
        :param fee: fee to use on the close rate (optional).
            If rate is not set self.fee will be used
        :param rate: rate to compare with (optional).
            If rate is not set self.close_rate will be used
        :return: Price in BTC of the open trade
        """
        if rate is None and not self.close_rate:
            return 0.0

        sell_trade = Decimal(self.amount) * Decimal(rate or self.close_rate)
        fees = sell_trade * Decimal(fee or self.fee_close)
        return float(sell_trade - fees)

    def calc_profit(self, rate: Optional[float] = None,
                    fee: Optional[float] = None) -> float:
        """
        Calculate the absolute profit in stake currency between Close and Open trade
        :param fee: fee to use on the close rate (optional).
            If rate is not set self.fee will be used
        :param rate: close rate to compare with (optional).
            If rate is not set self.close_rate will be used
        :return:  profit in stake currency as float
        """
        close_trade_price = self.calc_close_trade_price(
            rate=(rate or self.close_rate),
            fee=(fee or self.fee_close)
        )
        profit = close_trade_price - self.open_trade_price
        return float(f"{profit:.8f}")

    def calc_profit_ratio(self, rate: Optional[float] = None,
                          fee: Optional[float] = None) -> float:
        """
        Calculates the profit as ratio (including fee).
        :param rate: rate to compare with (optional).
            If rate is not set self.close_rate will be used
        :param fee: fee to use on the close rate (optional).
        :return: profit ratio as float
        """
        close_trade_price = self.calc_close_trade_price(
            rate=(rate or self.close_rate),
            fee=(fee or self.fee_close)
        )
        profit_ratio = (close_trade_price / self.open_trade_price) - 1
        return float(f"{profit_ratio:.8f}")

    @staticmethod
    def get_trades(trade_filter=None) -> Query:
        """
        Helper function to query Trades using filters.
        :param trade_filter: Optional filter to apply to trades
                             Can be either a Filter object, or a List of filters
                             e.g. `(trade_filter=[Trade.id == trade_id, Trade.is_open.is_(True),])`
                             e.g. `(trade_filter=Trade.id == trade_id)`
        :return: unsorted query object
        """
        if trade_filter is not None:
            if not isinstance(trade_filter, list):
                trade_filter = [trade_filter]
            return Trade.query.filter(*trade_filter)
        else:
            return Trade.query

    @staticmethod
    def get_open_trades() -> List[Any]:
        """
        Query trades from persistence layer
        """
        return Trade.get_trades(Trade.is_open.is_(True)).all()

    @staticmethod
    def get_open_order_trades():
        """
        Returns all open trades
        """
        return Trade.get_trades(Trade.open_order_id.isnot(None)).all()

    @staticmethod
    def total_open_trades_stakes() -> float:
        """
        Calculates total invested amount in open trades
        in stake currency
        """
        total_open_stake_amount = Trade.session.query(func.sum(Trade.stake_amount))\
            .filter(Trade.is_open.is_(True))\
            .scalar()
        return total_open_stake_amount or 0

    @staticmethod
    def get_overall_performance() -> List[Dict[str, Any]]:
        """
        Returns List of dicts containing all Trades, including profit and trade count
        """
        pair_rates = Trade.session.query(
            Trade.pair,
            func.sum(Trade.close_profit).label('profit_sum'),
            func.count(Trade.pair).label('count')
        ).filter(Trade.is_open.is_(False))\
            .group_by(Trade.pair) \
            .order_by(desc('profit_sum')) \
            .all()
        return [
            {
                'pair': pair,
                'profit': rate,
                'count': count
            }
            for pair, rate, count in pair_rates
        ]

    @staticmethod
    def get_best_pair():
        """
        Get best pair with closed trade.
        :returns: Tuple containing (pair, profit_sum)
        """
        best_pair = Trade.session.query(
            Trade.pair, func.sum(Trade.close_profit).label('profit_sum')
        ).filter(Trade.is_open.is_(False)) \
            .group_by(Trade.pair) \
            .order_by(desc('profit_sum')).first()
        return best_pair

    @staticmethod
    def stoploss_reinitialization(desired_stoploss):
        """
        Adjust initial Stoploss to desired stoploss for all open trades.
        """
        for trade in Trade.get_open_trades():
            logger.info("Found open trade: %s", trade)

            # skip case if trailing-stop changed the stoploss already.
            if (trade.stop_loss == trade.initial_stop_loss
               and trade.initial_stop_loss_pct != desired_stoploss):
                # Stoploss value got changed

                logger.info(f"Stoploss for {trade} needs adjustment...")
                # Force reset of stoploss
                trade.stop_loss = None
                trade.adjust_stop_loss(trade.open_rate, desired_stoploss)
                logger.info(f"New stoploss: {trade.stop_loss}.")<|MERGE_RESOLUTION|>--- conflicted
+++ resolved
@@ -108,7 +108,7 @@
         sell_reason = get_column_def(cols, 'sell_reason', 'null')
         strategy = get_column_def(cols, 'strategy', 'null')
         # If ticker-interval existed use that, else null.
-        if has_column(cols, 'ticker_interval'):
+        if has_column(cols, '):
             timeframe = get_column_def(cols, 'timeframe', 'ticker_interval')
         else:
             timeframe = get_column_def(cols, 'timeframe', 'null')
@@ -258,7 +258,7 @@
             'amount': round(self.amount, 8),
             'stake_amount': round(self.stake_amount, 8),
             'strategy': self.strategy,
-            'ticker_interval': self.ticker_interval,
+            'timeframe': self.timeframe,
 
             'fee_open': self.fee_open,
             'fee_open_cost': self.fee_open_cost,
@@ -303,13 +303,7 @@
                                       if self.initial_stop_loss_pct else None),
             'min_rate': self.min_rate,
             'max_rate': self.max_rate,
-<<<<<<< HEAD
-            'strategy': self.strategy,
-            'ticker_interval': self.timeframe,
-            'timeframe': self.timeframe,
-=======
-
->>>>>>> 4c82f127
+
             'open_order_id': self.open_order_id,
         }
 
