# pragma pylint: disable=W0603
"""
Cryptocurrency Exchanges support
"""
import asyncio
import inspect
import logging
import signal
from copy import deepcopy
from datetime import datetime, timedelta, timezone
from math import floor
from threading import Lock
from typing import Any, Coroutine, Dict, List, Literal, Optional, Tuple, Union, Callable

import ccxt
import ccxt.async_support as ccxt_async
from cachetools import TTLCache
from ccxt import TICK_SIZE
from dateutil import parser
from pandas import DataFrame, concat

from freqtrade.constants import (DEFAULT_TRADES_COLUMNS, DEFAULT_AMOUNT_RESERVE_PERCENT, NON_OPEN_EXCHANGE_STATES, BidAsk,
                                 BuySell, Config, EntryExit, ExchangeConfig,
                                 ListPairsWithTimeframes, MakerTaker, OBLiteral, PairWithTimeframe)
from freqtrade.data.converter import clean_duplicate_trades, clean_ohlcv_dataframe, ohlcv_to_dataframe, trades_dict_to_list, public_trades_to_dataframe
from freqtrade.data.converter.converter import _calculate_ohlcv_candle_start_and_end
from freqtrade.enums import OPTIMIZE_MODES, CandleType, MarginMode, PriceType, TradingMode
from freqtrade.exceptions import (DDosProtection, ExchangeError, InsufficientFundsError,
                                  InvalidOrderException, OperationalException, PricingError,
                                  RetryableOrderError, TemporaryError)
from freqtrade.exchange.common import (API_FETCH_ORDER_RETRY_COUNT, remove_exchange_credentials,
                                       retrier, retrier_async)
from freqtrade.exchange.exchange_utils import (ROUND, ROUND_DOWN, ROUND_UP, CcxtModuleType,
                                               amount_to_contract_precision, amount_to_contracts,
                                               amount_to_precision, contracts_to_amount,
                                               date_minus_candles, is_exchange_known_ccxt,
                                               market_is_active, price_to_precision,
                                               timeframe_to_minutes, timeframe_to_msecs,
                                               timeframe_to_next_date, timeframe_to_prev_date,
                                               timeframe_to_seconds)
from freqtrade.exchange.types import OHLCVResponse, OrderBook, Ticker, Tickers
from freqtrade.misc import (chunks, deep_merge_dicts, file_dump_json, file_load_json,
                            safe_value_fallback2)
from freqtrade.plugins.pairlist.pairlist_helpers import expand_pairlist
from freqtrade.util import dt_from_ts, dt_now
from freqtrade.util.datetime_helpers import dt_humanize, dt_ts


logger = logging.getLogger(__name__)


class Exchange:

    # Parameters to add directly to buy/sell calls (like agreeing to trading agreement)
    _params: Dict = {}

    # Additional parameters - added to the ccxt object
    _ccxt_params: Dict = {}

    # Dict to specify which options each exchange implements
    # This defines defaults, which can be selectively overridden by subclasses using _ft_has
    # or by specifying them in the configuration.
    _ft_has_default: Dict = {
        "stoploss_on_exchange": False,
        "stop_price_param": "stopLossPrice",  # Used for stoploss_on_exchange request
        "stop_price_prop": "stopLossPrice",  # Used for stoploss_on_exchange response parsing
        "order_time_in_force": ["GTC"],
        "ohlcv_params": {},
        "ohlcv_candle_limit": 500,
        "ohlcv_has_history": True,  # Some exchanges (Kraken) don't provide history via ohlcv
        "ohlcv_partial_candle": True,
        "ohlcv_require_since": False,
        # Check https://github.com/ccxt/ccxt/issues/10767 for removal of ohlcv_volume_currency
        "ohlcv_volume_currency": "base",  # "base" or "quote"
        "tickers_have_quoteVolume": True,
        "tickers_have_bid_ask": True,  # bid / ask empty for fetch_tickers
        "tickers_have_price": True,
        "trades_pagination": "time",  # Possible are "time" or "id"
        "trades_pagination_arg": "since",
        "l2_limit_range": None,
        "l2_limit_range_required": True,  # Allow Empty L2 limit (kucoin)
        "mark_ohlcv_price": "mark",
        "mark_ohlcv_timeframe": "8h",
        "funding_fee_timeframe": "8h",
        "ccxt_futures_name": "swap",
        "needs_trading_fees": False,  # use fetch_trading_fees to cache fees
        "order_props_in_contracts": ['amount', 'filled', 'remaining'],
        # Override createMarketBuyOrderRequiresPrice where ccxt has it wrong
        "marketOrderRequiresPrice": False,
    }
    _ft_has: Dict = {}
    _ft_has_futures: Dict = {}

    _supported_trading_mode_margin_pairs: List[Tuple[TradingMode, MarginMode]] = [
        # TradingMode.SPOT always supported and not required in this list
    ]

    def __init__(self, config: Config, *, exchange_config: Optional[ExchangeConfig] = None,
                 validate: bool = True, load_leverage_tiers: bool = False) -> None:
        """
        Initializes this module with the given config,
        it does basic validation whether the specified exchange and pairs are valid.
        :return: None
        """
        self._api: ccxt.Exchange
        self._api_async: ccxt_async.Exchange = None
        self._markets: Dict = {}
        self._trading_fees: Dict[str, Any] = {}
        self._leverage_tiers: Dict[str, List[Dict]] = {}
        # Lock event loop. This is necessary to avoid race-conditions when using force* commands
        # Due to funding fee fetching.
        self._loop_lock = Lock()
        self.loop = self._init_async_loop()
        self._config: Config = {}

        self._config.update(config)

        # Holds last candle refreshed time of each pair
        self._pairs_last_refresh_time: Dict[PairWithTimeframe, int] = {}
        self._trades_last_refresh_time: Dict[PairWithTimeframe, int] = {}
        # Timestamp of last markets refresh
        self._last_markets_refresh: int = 0

        # Cache for 10 minutes ...
        self._cache_lock = Lock()
        self._fetch_tickers_cache: TTLCache = TTLCache(maxsize=2, ttl=60 * 10)
        # Cache values for 300 to avoid frequent polling of the exchange for prices
        # Caching only applies to RPC methods, so prices for open trades are still
        # refreshed once every iteration.
        # Shouldn't be too high either, as it'll freeze UI updates in case of open orders.
        self._exit_rate_cache: TTLCache = TTLCache(maxsize=100, ttl=300)
        self._entry_rate_cache: TTLCache = TTLCache(maxsize=100, ttl=300)

        # Holds candles
        self._klines: Dict[PairWithTimeframe, DataFrame] = {}

        # Holds public_trades
        self._trades: Dict[PairWithTimeframe, DataFrame] = {}

        # Holds all open sell orders for dry_run
        self._dry_run_open_orders: Dict[str, Any] = {}

        if config['dry_run']:
            logger.info('Instance is running with dry_run enabled')
        logger.info(f"Using CCXT {ccxt.__version__}")
        exchange_conf: Dict[str, Any] = exchange_config if exchange_config else config['exchange']
        remove_exchange_credentials(exchange_conf, config.get('dry_run', False))
        self.log_responses = exchange_conf.get('log_responses', False)

        # Leverage properties
        self.trading_mode: TradingMode = config.get('trading_mode', TradingMode.SPOT)
        self.margin_mode: MarginMode = (
            MarginMode(config.get('margin_mode'))
            if config.get('margin_mode')
            else MarginMode.NONE
        )
        self.liquidation_buffer = config.get('liquidation_buffer', 0.05)

        # Deep merge ft_has with default ft_has options
        self._ft_has = deep_merge_dicts(self._ft_has, deepcopy(self._ft_has_default))
        if self.trading_mode == TradingMode.FUTURES:
            self._ft_has = deep_merge_dicts(self._ft_has_futures, self._ft_has)
        if exchange_conf.get('_ft_has_params'):
            self._ft_has = deep_merge_dicts(exchange_conf.get('_ft_has_params'),
                                            self._ft_has)
            logger.info("Overriding exchange._ft_has with config params, result: %s", self._ft_has)

        # Assign this directly for easy access
        self._ohlcv_partial_candle = self._ft_has['ohlcv_partial_candle']

        self._max_trades_candle_limit = self._config.get('exchange', {}).get('trades_candle_limit', 1000)

        self._trades_pagination = self._ft_has['trades_pagination']
        self._trades_pagination_arg = self._ft_has['trades_pagination_arg']

        self._trades_bin_size_scale = self._config.get('exchange', {}).get('bin_size_scale', 0.5)

        # Initialize ccxt objects
        ccxt_config = self._ccxt_config
        ccxt_config = deep_merge_dicts(exchange_conf.get('ccxt_config', {}), ccxt_config)
        ccxt_config = deep_merge_dicts(exchange_conf.get('ccxt_sync_config', {}), ccxt_config)

        self._api = self._init_ccxt(exchange_conf, ccxt_kwargs=ccxt_config)

        ccxt_async_config = self._ccxt_config
        ccxt_async_config = deep_merge_dicts(exchange_conf.get('ccxt_config', {}),
                                             ccxt_async_config)
        ccxt_async_config = deep_merge_dicts(exchange_conf.get('ccxt_async_config', {}),
                                             ccxt_async_config)
        self._api_async = self._init_ccxt(
            exchange_conf, ccxt_async, ccxt_kwargs=ccxt_async_config)

        logger.info(f'Using Exchange "{self.name}"')
        self.required_candle_call_count = 1
        if validate:
            # Initial markets load
            self._load_markets()
            self.validate_config(config)
            self._startup_candle_count: int = config.get('startup_candle_count', 0)
            self.required_candle_call_count = self.validate_required_startup_candles(
                self._startup_candle_count, config.get('timeframe', ''))

        # Converts the interval provided in minutes in config to seconds
        self.markets_refresh_interval: int = exchange_conf.get(
            "markets_refresh_interval", 60) * 60 * 1000

        if self.trading_mode != TradingMode.SPOT and load_leverage_tiers:
            self.fill_leverage_tiers()
        self.additional_exchange_init()

    def __del__(self):
        """
        Destructor - clean up async stuff
        """
        self.close()

    def close(self):
        logger.debug("Exchange object destroyed, closing async loop")
        if (self._api_async and inspect.iscoroutinefunction(self._api_async.close)
                and self._api_async.session):
            logger.debug("Closing async ccxt session.")
            self.loop.run_until_complete(self._api_async.close())
        if self.loop and not self.loop.is_closed():
            self.loop.close()

    def _init_async_loop(self) -> asyncio.AbstractEventLoop:
        loop = asyncio.new_event_loop()
        asyncio.set_event_loop(loop)
        return loop

    def validate_config(self, config):
        # Check if timeframe is available
        self.validate_timeframes(config.get('timeframe'))

        # Check if all pairs are available
        self.validate_stakecurrency(config['stake_currency'])
        if not config['exchange'].get('skip_pair_validation'):
            self.validate_pairs(config['exchange']['pair_whitelist'])
        self.validate_ordertypes(config.get('order_types', {}))
        self.validate_order_time_in_force(config.get('order_time_in_force', {}))
        self.validate_trading_mode_and_margin_mode(self.trading_mode, self.margin_mode)
        self.validate_pricing(config['exit_pricing'])
        self.validate_pricing(config['entry_pricing'])

    def _init_ccxt(self, exchange_config: Dict[str, Any], ccxt_module: CcxtModuleType = ccxt,
                   ccxt_kwargs: Dict = {}) -> ccxt.Exchange:
        """
        Initialize ccxt with given config and return valid
        ccxt instance.
        """
        # Find matching class for the given exchange name
        name = exchange_config['name']

        if not is_exchange_known_ccxt(name, ccxt_module):
            raise OperationalException(f'Exchange {name} is not supported by ccxt')

        ex_config = {
            'apiKey': exchange_config.get('key'),
            'secret': exchange_config.get('secret'),
            'password': exchange_config.get('password'),
            'uid': exchange_config.get('uid', ''),
        }
        if ccxt_kwargs:
            logger.info('Applying additional ccxt config: %s', ccxt_kwargs)
        if self._ccxt_params:
            # Inject static options after the above output to not confuse users.
            ccxt_kwargs = deep_merge_dicts(self._ccxt_params, ccxt_kwargs)
        if ccxt_kwargs:
            ex_config.update(ccxt_kwargs)
        try:

            api = getattr(ccxt_module, name.lower())(ex_config)
        except (KeyError, AttributeError) as e:
            raise OperationalException(f'Exchange {name} is not supported') from e
        except ccxt.BaseError as e:
            raise OperationalException(f"Initialization of ccxt failed. Reason: {e}") from e

        return api

    @property
    def _ccxt_config(self) -> Dict:
        # Parameters to add directly to ccxt sync/async initialization.
        if self.trading_mode == TradingMode.MARGIN:
            return {
                "options": {
                    "defaultType": "margin"
                }
            }
        elif self.trading_mode == TradingMode.FUTURES:
            return {
                "options": {
                    "defaultType": self._ft_has["ccxt_futures_name"]
                }
            }
        else:
            return {}

    @property
    def name(self) -> str:
        """exchange Name (from ccxt)"""
        return self._api.name

    @property
    def id(self) -> str:
        """exchange ccxt id"""
        return self._api.id

    @property
    def timeframes(self) -> List[str]:
        return list((self._api.timeframes or {}).keys())

    @property
    def markets(self) -> Dict[str, Any]:
        """exchange ccxt markets"""
        if not self._markets:
            logger.info("Markets were not loaded. Loading them now..")
            self._load_markets()
        return self._markets

    @property
    def precisionMode(self) -> int:
        """exchange ccxt precisionMode"""
        return self._api.precisionMode

    def additional_exchange_init(self) -> None:
        """
        Additional exchange initialization logic.
        .api will be available at this point.
        Must be overridden in child methods if required.
        """
        pass

    def _log_exchange_response(self, endpoint: str, response, *, add_info=None) -> None:
        """ Log exchange responses """
        if self.log_responses:
            add_info_str = "" if add_info is None else f" {add_info}: "
            logger.info(f"API {endpoint}: {add_info_str}{response}")

    def ohlcv_candle_limit(
            self, timeframe: str, candle_type: CandleType, since_ms: Optional[int] = None) -> int:
        """
        Exchange ohlcv candle limit
        Uses ohlcv_candle_limit_per_timeframe if the exchange has different limits
        per timeframe (e.g. bittrex), otherwise falls back to ohlcv_candle_limit
        TODO: this is most likely no longer needed since only bittrex needed this.
        :param timeframe: Timeframe to check
        :param candle_type: Candle-type
        :param since_ms: Starting timestamp
        :return: Candle limit as integer
        """
        return int(self._ft_has.get('ohlcv_candle_limit_per_timeframe', {}).get(
            timeframe, self._ft_has.get('ohlcv_candle_limit')))


    def trades_candle_limit(
            self, timeframe: str, candle_type: CandleType, since_ms: Optional[int] = None) -> int:
        """
        Exchange trades candle limit
        Uses trades_candle_limit_per_timeframe if the exchange has different limits
        per timeframe (e.g. bittrex), otherwise falls back to trades_candle_limit
        :param timeframe: Timeframe to check
        :param candle_type: Candle-type
        :param since_ms: Starting timestamp
        :return: Candle limit as integer
        """
        #TODO: check if there are trades candle limits
        return int(self._ft_has.get('trade_candle_limit_per_timeframe', {}).get(
            timeframe, self._ft_has.get('trade_candle_limit',self._max_trades_candle_limit)))

    def get_markets(self, base_currencies: List[str] = [], quote_currencies: List[str] = [],
                    spot_only: bool = False, margin_only: bool = False, futures_only: bool = False,
                    tradable_only: bool = True,
                    active_only: bool = False) -> Dict[str, Any]:
        """
        Return exchange ccxt markets, filtered out by base currency and quote currency
        if this was requested in parameters.
        """
        markets = self.markets
        if not markets:
            raise OperationalException("Markets were not loaded.")

        if base_currencies:
            markets = {k: v for k, v in markets.items() if v['base'] in base_currencies}
        if quote_currencies:
            markets = {k: v for k, v in markets.items() if v['quote'] in quote_currencies}
        if tradable_only:
            markets = {k: v for k, v in markets.items() if self.market_is_tradable(v)}
        if spot_only:
            markets = {k: v for k, v in markets.items() if self.market_is_spot(v)}
        if margin_only:
            markets = {k: v for k, v in markets.items() if self.market_is_margin(v)}
        if futures_only:
            markets = {k: v for k, v in markets.items() if self.market_is_future(v)}
        if active_only:
            markets = {k: v for k, v in markets.items() if market_is_active(v)}
        return markets

    def get_quote_currencies(self) -> List[str]:
        """
        Return a list of supported quote currencies
        """
        markets = self.markets
        return sorted(set([x['quote'] for _, x in markets.items()]))

    def get_pair_quote_currency(self, pair: str) -> str:
        """ Return a pair's quote currency (base/quote:settlement) """
        return self.markets.get(pair, {}).get('quote', '')

    def get_pair_base_currency(self, pair: str) -> str:
        """ Return a pair's base currency (base/quote:settlement) """
        return self.markets.get(pair, {}).get('base', '')

    def market_is_future(self, market: Dict[str, Any]) -> bool:
        return (
            market.get(self._ft_has["ccxt_futures_name"], False) is True and
            market.get('linear', False) is True
        )

    def market_is_spot(self, market: Dict[str, Any]) -> bool:
        return market.get('spot', False) is True

    def market_is_margin(self, market: Dict[str, Any]) -> bool:
        return market.get('margin', False) is True

    def market_is_tradable(self, market: Dict[str, Any]) -> bool:
        """
        Check if the market symbol is tradable by Freqtrade.
        Ensures that Configured mode aligns to
        """
        return (
            market.get('quote', None) is not None
            and market.get('base', None) is not None
            and (self.precisionMode != TICK_SIZE
                 # Too low precision will falsify calculations
                 or market.get('precision', {}).get('price') > 1e-11)
            and ((self.trading_mode == TradingMode.SPOT and self.market_is_spot(market))
                 or (self.trading_mode == TradingMode.MARGIN and self.market_is_margin(market))
                 or (self.trading_mode == TradingMode.FUTURES and self.market_is_future(market)))
        )

    def klines(self, pair_interval: PairWithTimeframe, copy: bool = True) -> DataFrame:
        if pair_interval in self._klines:
            return self._klines[pair_interval].copy() if copy else self._klines[pair_interval]
        else:
            return DataFrame()

    def trades(self, pair_interval: PairWithTimeframe, copy: bool = True) -> DataFrame:
        if pair_interval in self._trades:
            if copy:
                import copy
                return copy.deepcopy(self._trades[pair_interval]) 
            else:
                return self._trades[pair_interval]
        else:
            return DataFrame()

    def get_contract_size(self, pair: str) -> Optional[float]:
        if self.trading_mode == TradingMode.FUTURES:
            market = self.markets.get(pair, {})
            contract_size: float = 1.0
            if not market:
                return None
            if market.get('contractSize') is not None:
                # ccxt has contractSize in markets as string
                contract_size = float(market['contractSize'])
            return contract_size
        else:
            return 1

    def _trades_contracts_to_amount(self, trades: List) -> List:
        if len(trades) > 0 and 'symbol' in trades[0]:
            contract_size = self.get_contract_size(trades[0]['symbol'])
            if contract_size != 1:
                for trade in trades:
                    trade['amount'] = trade['amount'] * contract_size
        return trades

    def _order_contracts_to_amount(self, order: Dict) -> Dict:
        if 'symbol' in order and order['symbol'] is not None:
            contract_size = self.get_contract_size(order['symbol'])
            if contract_size != 1:
                for prop in self._ft_has.get('order_props_in_contracts', []):
                    if prop in order and order[prop] is not None:
                        order[prop] = order[prop] * contract_size
        return order

    def _amount_to_contracts(self, pair: str, amount: float) -> float:

        contract_size = self.get_contract_size(pair)
        return amount_to_contracts(amount, contract_size)

    def _contracts_to_amount(self, pair: str, num_contracts: float) -> float:

        contract_size = self.get_contract_size(pair)
        return contracts_to_amount(num_contracts, contract_size)

    def amount_to_contract_precision(self, pair: str, amount: float) -> float:
        """
        Helper wrapper around amount_to_contract_precision
        """
        contract_size = self.get_contract_size(pair)

        return amount_to_contract_precision(amount, self.get_precision_amount(pair),
                                            self.precisionMode, contract_size)

    def _load_async_markets(self, reload: bool = False) -> None:
        try:
            if self._api_async:
                self.loop.run_until_complete(
                    self._api_async.load_markets(reload=reload, params={}))

        except (asyncio.TimeoutError, ccxt.BaseError) as e:
            logger.warning('Could not load async markets. Reason: %s', e)
            return

    def _load_markets(self) -> None:
        """ Initialize markets both sync and async """
        try:
            self._markets = self._api.load_markets(params={})
            self._load_async_markets()
            self._last_markets_refresh = dt_ts()
            if self._ft_has['needs_trading_fees']:
                self._trading_fees = self.fetch_trading_fees()

        except ccxt.BaseError:
            logger.exception('Unable to initialize markets.')

    def reload_markets(self, force: bool = False) -> None:
        """Reload markets both sync and async if refresh interval has passed """
        # Check whether markets have to be reloaded
        if (
            not force
            and self._last_markets_refresh > 0
            and (self._last_markets_refresh + self.markets_refresh_interval > dt_ts())
        ):
            return None
        logger.debug("Performing scheduled market reload..")
        try:
            self._markets = self._api.load_markets(reload=True, params={})
            # Also reload async markets to avoid issues with newly listed pairs
            self._load_async_markets(reload=True)
            self._last_markets_refresh = dt_ts()
            self.fill_leverage_tiers()
        except ccxt.BaseError:
            logger.exception("Could not reload markets.")

    def validate_stakecurrency(self, stake_currency: str) -> None:
        """
        Checks stake-currency against available currencies on the exchange.
        Only runs on startup. If markets have not been loaded, there's been a problem with
        the connection to the exchange.
        :param stake_currency: Stake-currency to validate
        :raise: OperationalException if stake-currency is not available.
        """
        if not self._markets:
            raise OperationalException(
                'Could not load markets, therefore cannot start. '
                'Please investigate the above error for more details.'
            )
        quote_currencies = self.get_quote_currencies()
        if stake_currency not in quote_currencies:
            raise OperationalException(
                f"{stake_currency} is not available as stake on {self.name}. "
                f"Available currencies are: {', '.join(quote_currencies)}")

    def validate_pairs(self, pairs: List[str]) -> None:
        """
        Checks if all given pairs are tradable on the current exchange.
        :param pairs: list of pairs
        :raise: OperationalException if one pair is not available
        :return: None
        """

        if not self.markets:
            logger.warning('Unable to validate pairs (assuming they are correct).')
            return
        extended_pairs = expand_pairlist(pairs, list(self.markets), keep_invalid=True)
        invalid_pairs = []
        for pair in extended_pairs:
            # Note: ccxt has BaseCurrency/QuoteCurrency format for pairs
            if self.markets and pair not in self.markets:
                raise OperationalException(
                    f'Pair {pair} is not available on {self.name} {self.trading_mode.value}. '
                    f'Please remove {pair} from your whitelist.')

                # From ccxt Documentation:
                # markets.info: An associative array of non-common market properties,
                # including fees, rates, limits and other general market information.
                # The internal info array is different for each particular market,
                # its contents depend on the exchange.
                # It can also be a string or similar ... so we need to verify that first.
            elif (isinstance(self.markets[pair].get('info'), dict)
                  and self.markets[pair].get('info', {}).get('prohibitedIn', False)):
                # Warn users about restricted pairs in whitelist.
                # We cannot determine reliably if Users are affected.
                logger.warning(f"Pair {pair} is restricted for some users on this exchange."
                               f"Please check if you are impacted by this restriction "
                               f"on the exchange and eventually remove {pair} from your whitelist.")
            if (self._config['stake_currency'] and
                    self.get_pair_quote_currency(pair) != self._config['stake_currency']):
                invalid_pairs.append(pair)
        if invalid_pairs:
            raise OperationalException(
                f"Stake-currency '{self._config['stake_currency']}' not compatible with "
                f"pair-whitelist. Please remove the following pairs: {invalid_pairs}")

    def get_valid_pair_combination(self, curr_1: str, curr_2: str) -> str:
        """
        Get valid pair combination of curr_1 and curr_2 by trying both combinations.
        """
        for pair in [f"{curr_1}/{curr_2}", f"{curr_2}/{curr_1}"]:
            if pair in self.markets and self.markets[pair].get('active'):
                return pair
        raise ValueError(f"Could not combine {curr_1} and {curr_2} to get a valid pair.")

    def validate_timeframes(self, timeframe: Optional[str]) -> None:
        """
        Check if timeframe from config is a supported timeframe on the exchange
        """
        if not hasattr(self._api, "timeframes") or self._api.timeframes is None:
            # If timeframes attribute is missing (or is None), the exchange probably
            # has no fetchOHLCV method.
            # Therefore we also show that.
            raise OperationalException(
                f"The ccxt library does not provide the list of timeframes "
                f"for the exchange {self.name} and this exchange "
                f"is therefore not supported. ccxt fetchOHLCV: {self.exchange_has('fetchOHLCV')}")

        if timeframe and (timeframe not in self.timeframes):
            raise OperationalException(
                f"Invalid timeframe '{timeframe}'. This exchange supports: {self.timeframes}")

        if timeframe and timeframe_to_minutes(timeframe) < 1:
            raise OperationalException("Timeframes < 1m are currently not supported by Freqtrade.")

    def validate_ordertypes(self, order_types: Dict) -> None:
        """
        Checks if order-types configured in strategy/config are supported
        """
        if any(v == 'market' for k, v in order_types.items()):
            if not self.exchange_has('createMarketOrder'):
                raise OperationalException(
                    f'Exchange {self.name} does not support market orders.')
        self.validate_stop_ordertypes(order_types)

    def validate_stop_ordertypes(self, order_types: Dict) -> None:
        """
        Validate stoploss order types
        """
        if (order_types.get("stoploss_on_exchange")
                and not self._ft_has.get("stoploss_on_exchange", False)):
            raise OperationalException(
                f'On exchange stoploss is not supported for {self.name}.'
            )
        if self.trading_mode == TradingMode.FUTURES:
            price_mapping = self._ft_has.get('stop_price_type_value_mapping', {}).keys()
            if (
                order_types.get("stoploss_on_exchange", False) is True
                and 'stoploss_price_type' in order_types
                and order_types['stoploss_price_type'] not in price_mapping
            ):
                raise OperationalException(
                    f'On exchange stoploss price type is not supported for {self.name}.'
                )

    def validate_pricing(self, pricing: Dict) -> None:
        if pricing.get('use_order_book', False) and not self.exchange_has('fetchL2OrderBook'):
            raise OperationalException(f'Orderbook not available for {self.name}.')
        if (not pricing.get('use_order_book', False) and (
                not self.exchange_has('fetchTicker')
                or not self._ft_has['tickers_have_price'])):
            raise OperationalException(f'Ticker pricing not available for {self.name}.')

    def validate_order_time_in_force(self, order_time_in_force: Dict) -> None:
        """
        Checks if order time in force configured in strategy/config are supported
        """
        if any(v.upper() not in self._ft_has["order_time_in_force"]
               for k, v in order_time_in_force.items()):
            raise OperationalException(
                f'Time in force policies are not supported for {self.name} yet.')

    def validate_required_startup_candles(self, startup_candles: int, timeframe: str) -> int:
        """
        Checks if required startup_candles is more than ohlcv_candle_limit().
        Requires a grace-period of 5 candles - so a startup-period up to 494 is allowed by default.
        """

        candle_limit = self.ohlcv_candle_limit(
            timeframe, self._config['candle_type_def'],
            int(date_minus_candles(timeframe, startup_candles).timestamp() * 1000)
            if timeframe else None)
        # Require one more candle - to account for the still open candle.
        candle_count = startup_candles + 1
        # Allow max calls to the exchange per pair
        required_candle_call_count = int(
            (candle_count / candle_limit) + (0 if candle_count % candle_limit == 0 else 1))
        if self._ft_has['ohlcv_has_history']:

            if required_candle_call_count > 5:
                # Only allow max calls per pair to somewhat limit the impact
                raise OperationalException(
                    f"This strategy requires {startup_candles} candles to start, "
                    f"which is more than 5"
                    f"the amount of candles {self.name} provides for {timeframe}.")
        elif required_candle_call_count > 1:
            raise OperationalException(
                f"This strategy requires {startup_candles} candles to start, which is more than "
                f"the amount of candles {self.name} provides for {timeframe}.")
        if required_candle_call_count > 1:
            logger.warning(f"Using {required_candle_call_count} calls to get OHLCV. "
                           f"This can result in slower operations for the bot. Please check "
                           f"if you really need {startup_candles} candles for your strategy")
        return required_candle_call_count

    def validate_trading_mode_and_margin_mode(
        self,
        trading_mode: TradingMode,
        margin_mode: Optional[MarginMode]  # Only None when trading_mode = TradingMode.SPOT
    ):
        """
        Checks if freqtrade can perform trades using the configured
        trading mode(Margin, Futures) and MarginMode(Cross, Isolated)
        Throws OperationalException:
            If the trading_mode/margin_mode type are not supported by freqtrade on this exchange
        """
        if trading_mode != TradingMode.SPOT and (
            (trading_mode, margin_mode) not in self._supported_trading_mode_margin_pairs
        ):
            mm_value = margin_mode and margin_mode.value
            raise OperationalException(
                f"Freqtrade does not support {mm_value} {trading_mode.value} on {self.name}"
            )

    def get_option(self, param: str, default: Optional[Any] = None) -> Any:
        """
        Get parameter value from _ft_has
        """
        return self._ft_has.get(param, default)

    def exchange_has(self, endpoint: str) -> bool:
        """
        Checks if exchange implements a specific API endpoint.
        Wrapper around ccxt 'has' attribute
        :param endpoint: Name of endpoint (e.g. 'fetchOHLCV', 'fetchTickers')
        :return: bool
        """
        return endpoint in self._api.has and self._api.has[endpoint]

    def get_precision_amount(self, pair: str) -> Optional[float]:
        """
        Returns the amount precision of the exchange.
        :param pair: Pair to get precision for
        :return: precision for amount or None. Must be used in combination with precisionMode
        """
        return self.markets.get(pair, {}).get('precision', {}).get('amount', None)

    def get_precision_price(self, pair: str) -> Optional[float]:
        """
        Returns the price precision of the exchange.
        :param pair: Pair to get precision for
        :return: precision for price or None. Must be used in combination with precisionMode
        """
        return self.markets.get(pair, {}).get('precision', {}).get('price', None)

    def amount_to_precision(self, pair: str, amount: float) -> float:
        """
        Returns the amount to buy or sell to a precision the Exchange accepts

        """
        return amount_to_precision(amount, self.get_precision_amount(pair), self.precisionMode)

    def price_to_precision(self, pair: str, price: float, *, rounding_mode: int = ROUND) -> float:
        """
        Returns the price rounded to the precision the Exchange accepts.
        The default price_rounding_mode in conf is ROUND.
        For stoploss calculations, must use ROUND_UP for longs, and ROUND_DOWN for shorts.
        """
        return price_to_precision(price, self.get_precision_price(pair),
                                  self.precisionMode, rounding_mode=rounding_mode)

    def price_get_one_pip(self, pair: str, price: float) -> float:
        """
        Get's the "1 pip" value for this pair.
        Used in PriceFilter to calculate the 1pip movements.
        """
        precision = self.markets[pair]['precision']['price']
        if self.precisionMode == TICK_SIZE:
            return precision
        else:
            return 1 / pow(10, precision)

    def get_min_pair_stake_amount(
        self,
        pair: str,
        price: float,
        stoploss: float,
        leverage: Optional[float] = 1.0
    ) -> Optional[float]:
        return self._get_stake_amount_limit(pair, price, stoploss, 'min', leverage)

    def get_max_pair_stake_amount(self, pair: str, price: float, leverage: float = 1.0) -> float:
        max_stake_amount = self._get_stake_amount_limit(pair, price, 0.0, 'max', leverage)
        if max_stake_amount is None:
            # * Should never be executed
            raise OperationalException(f'{self.name}.get_max_pair_stake_amount should'
                                       'never set max_stake_amount to None')
        return max_stake_amount

    def _get_stake_amount_limit(
        self,
        pair: str,
        price: float,
        stoploss: float,
        limit: Literal['min', 'max'],
        leverage: Optional[float] = 1.0
    ) -> Optional[float]:

        isMin = limit == 'min'

        try:
            market = self.markets[pair]
        except KeyError:
            raise ValueError(f"Can't get market information for symbol {pair}")

        if isMin:
            # reserve some percent defined in config (5% default) + stoploss
            margin_reserve: float = 1.0 + self._config.get('amount_reserve_percent',
                                                           DEFAULT_AMOUNT_RESERVE_PERCENT)
            stoploss_reserve = (
                margin_reserve / (1 - abs(stoploss)) if abs(stoploss) != 1 else 1.5
            )
            # it should not be more than 50%
            stoploss_reserve = max(min(stoploss_reserve, 1.5), 1)
        else:
            margin_reserve = 1.0
            stoploss_reserve = 1.0

        stake_limits = []
        limits = market['limits']
        if (limits['cost'][limit] is not None):
            stake_limits.append(
                self._contracts_to_amount(pair, limits['cost'][limit]) * stoploss_reserve
            )

        if (limits['amount'][limit] is not None):
            stake_limits.append(
                self._contracts_to_amount(pair, limits['amount'][limit]) * price * margin_reserve
            )

        if not stake_limits:
            return None if isMin else float('inf')

        # The value returned should satisfy both limits: for amount (base currency) and
        # for cost (quote, stake currency), so max() is used here.
        # See also #2575 at github.
        return self._get_stake_amount_considering_leverage(
            max(stake_limits) if isMin else min(stake_limits),
            leverage or 1.0
        )

    def _get_stake_amount_considering_leverage(self, stake_amount: float, leverage: float) -> float:
        """
        Takes the minimum stake amount for a pair with no leverage and returns the minimum
        stake amount when leverage is considered
        :param stake_amount: The stake amount for a pair before leverage is considered
        :param leverage: The amount of leverage being used on the current trade
        """
        return stake_amount / leverage

    # Dry-run methods

    def create_dry_run_order(self, pair: str, ordertype: str, side: str, amount: float,
                             rate: float, leverage: float, params: Dict = {},
                             stop_loss: bool = False) -> Dict[str, Any]:
        now = dt_now()
        order_id = f'dry_run_{side}_{pair}_{now.timestamp()}'
        # Rounding here must respect to contract sizes
        _amount = self._contracts_to_amount(
            pair, self.amount_to_precision(pair, self._amount_to_contracts(pair, amount)))
        dry_order: Dict[str, Any] = {
            'id': order_id,
            'symbol': pair,
            'price': rate,
            'average': rate,
            'amount': _amount,
            'cost': _amount * rate,
            'type': ordertype,
            'side': side,
            'filled': 0,
            'remaining': _amount,
            'datetime': now.strftime('%Y-%m-%dT%H:%M:%S.%fZ'),
            'timestamp': dt_ts(now),
            'status': "open",
            'fee': None,
            'info': {},
            'leverage': leverage
        }
        if stop_loss:
            dry_order["info"] = {"stopPrice": dry_order["price"]}
            dry_order[self._ft_has['stop_price_prop']] = dry_order["price"]
            # Workaround to avoid filling stoploss orders immediately
            dry_order["ft_order_type"] = "stoploss"
        orderbook: Optional[OrderBook] = None
        if self.exchange_has('fetchL2OrderBook'):
            orderbook = self.fetch_l2_order_book(pair, 20)
        if ordertype == "limit" and orderbook:
            # Allow a 1% price difference
            allowed_diff = 0.01
            if self._dry_is_price_crossed(pair, side, rate, orderbook, allowed_diff):
                logger.info(
                    f"Converted order {pair} to market order due to price {rate} crossing spread "
                    f"by more than {allowed_diff:.2%}.")
                dry_order["type"] = "market"

        if dry_order["type"] == "market" and not dry_order.get("ft_order_type"):
            # Update market order pricing
            average = self.get_dry_market_fill_price(pair, side, amount, rate, orderbook)
            dry_order.update({
                'average': average,
                'filled': _amount,
                'remaining': 0.0,
                'status': "closed",
                'cost': (dry_order['amount'] * average)
            })
            # market orders will always incurr taker fees
            dry_order = self.add_dry_order_fee(pair, dry_order, 'taker')

        dry_order = self.check_dry_limit_order_filled(
            dry_order, immediate=True, orderbook=orderbook)

        self._dry_run_open_orders[dry_order["id"]] = dry_order
        # Copy order and close it - so the returned order is open unless it's a market order
        return dry_order

    def add_dry_order_fee(
        self,
        pair: str,
        dry_order: Dict[str, Any],
        taker_or_maker: MakerTaker,
    ) -> Dict[str, Any]:
        fee = self.get_fee(pair, taker_or_maker=taker_or_maker)
        dry_order.update({
            'fee': {
                'currency': self.get_pair_quote_currency(pair),
                'cost': dry_order['cost'] * fee,
                'rate': fee
            }
        })
        return dry_order

    def get_dry_market_fill_price(self, pair: str, side: str, amount: float, rate: float,
                                  orderbook: Optional[OrderBook]) -> float:
        """
        Get the market order fill price based on orderbook interpolation
        """
        if self.exchange_has('fetchL2OrderBook'):
            if not orderbook:
                orderbook = self.fetch_l2_order_book(pair, 20)
            ob_type: OBLiteral = 'asks' if side == 'buy' else 'bids'
            slippage = 0.05
            max_slippage_val = rate * ((1 + slippage) if side == 'buy' else (1 - slippage))

            remaining_amount = amount
            filled_value = 0.0
            book_entry_price = 0.0
            for book_entry in orderbook[ob_type]:
                book_entry_price = book_entry[0]
                book_entry_coin_volume = book_entry[1]
                if remaining_amount > 0:
                    if remaining_amount < book_entry_coin_volume:
                        # Orderbook at this slot bigger than remaining amount
                        filled_value += remaining_amount * book_entry_price
                        break
                    else:
                        filled_value += book_entry_coin_volume * book_entry_price
                    remaining_amount -= book_entry_coin_volume
                else:
                    break
            else:
                # If remaining_amount wasn't consumed completely (break was not called)
                filled_value += remaining_amount * book_entry_price
            forecast_avg_filled_price = max(filled_value, 0) / amount
            # Limit max. slippage to specified value
            if side == 'buy':
                forecast_avg_filled_price = min(forecast_avg_filled_price, max_slippage_val)

            else:
                forecast_avg_filled_price = max(forecast_avg_filled_price, max_slippage_val)

            return self.price_to_precision(pair, forecast_avg_filled_price)

        return rate

    def _dry_is_price_crossed(self, pair: str, side: str, limit: float,
                              orderbook: Optional[OrderBook] = None, offset: float = 0.0) -> bool:
        if not self.exchange_has('fetchL2OrderBook'):
            return True
        if not orderbook:
            orderbook = self.fetch_l2_order_book(pair, 1)
        try:
            if side == 'buy':
                price = orderbook['asks'][0][0]
                if limit * (1 - offset) >= price:
                    return True
            else:
                price = orderbook['bids'][0][0]
                if limit * (1 + offset) <= price:
                    return True
        except IndexError:
            # Ignore empty orderbooks when filling - can be filled with the next iteration.
            pass
        return False

    def check_dry_limit_order_filled(
            self, order: Dict[str, Any], immediate: bool = False,
            orderbook: Optional[OrderBook] = None) -> Dict[str, Any]:
        """
        Check dry-run limit order fill and update fee (if it filled).
        """
        if (order['status'] != "closed"
                and order['type'] in ["limit"]
                and not order.get('ft_order_type')):
            pair = order['symbol']
            if self._dry_is_price_crossed(pair, order['side'], order['price'], orderbook):
                order.update({
                    'status': 'closed',
                    'filled': order['amount'],
                    'remaining': 0,
                })

                self.add_dry_order_fee(
                    pair,
                    order,
                    'taker' if immediate else 'maker',
                )

        return order

    def fetch_dry_run_order(self, order_id) -> Dict[str, Any]:
        """
        Return dry-run order
        Only call if running in dry-run mode.
        """
        try:
            order = self._dry_run_open_orders[order_id]
            order = self.check_dry_limit_order_filled(order)
            return order
        except KeyError as e:
            from freqtrade.persistence import Order
            order = Order.order_by_id(order_id)
            if order:
                ccxt_order = order.to_ccxt_object(self._ft_has['stop_price_prop'])
                self._dry_run_open_orders[order_id] = ccxt_order
                return ccxt_order
            # Gracefully handle errors with dry-run orders.
            raise InvalidOrderException(
                f'Tried to get an invalid dry-run-order (id: {order_id}). Message: {e}') from e

    # Order handling

    def _lev_prep(self, pair: str, leverage: float, side: BuySell, accept_fail: bool = False):
        if self.trading_mode != TradingMode.SPOT:
            self.set_margin_mode(pair, self.margin_mode, accept_fail)
            self._set_leverage(leverage, pair, accept_fail)

    def _get_params(
        self,
        side: BuySell,
        ordertype: str,
        leverage: float,
        reduceOnly: bool,
        time_in_force: str = 'GTC',
    ) -> Dict:
        params = self._params.copy()
        if time_in_force != 'GTC' and ordertype != 'market':
            params.update({'timeInForce': time_in_force.upper()})
        if reduceOnly:
            params.update({'reduceOnly': True})
        return params

    def _order_needs_price(self, ordertype: str) -> bool:
        return (
            ordertype != 'market'
            or self._api.options.get("createMarketBuyOrderRequiresPrice", False)
            or self._ft_has.get('marketOrderRequiresPrice', False)
        )

    def create_order(
        self,
        *,
        pair: str,
        ordertype: str,
        side: BuySell,
        amount: float,
        rate: float,
        leverage: float,
        reduceOnly: bool = False,
        time_in_force: str = 'GTC',
    ) -> Dict:
        if self._config['dry_run']:
            dry_order = self.create_dry_run_order(
                pair, ordertype, side, amount, self.price_to_precision(pair, rate), leverage)
            return dry_order

        params = self._get_params(side, ordertype, leverage, reduceOnly, time_in_force)

        try:
            # Set the precision for amount and price(rate) as accepted by the exchange
            amount = self.amount_to_precision(pair, self._amount_to_contracts(pair, amount))
            needs_price = self._order_needs_price(ordertype)
            rate_for_order = self.price_to_precision(pair, rate) if needs_price else None

            if not reduceOnly:
                self._lev_prep(pair, leverage, side)

            order = self._api.create_order(
                pair,
                ordertype,
                side,
                amount,
                rate_for_order,
                params,
            )
            if order.get('status') is None:
                # Map empty status to open.
                order['status'] = 'open'

            if order.get('type') is None:
                order['type'] = ordertype

            self._log_exchange_response('create_order', order)
            order = self._order_contracts_to_amount(order)
            return order

        except ccxt.InsufficientFunds as e:
            raise InsufficientFundsError(
                f'Insufficient funds to create {ordertype} {side} order on market {pair}. '
                f'Tried to {side} amount {amount} at rate {rate}.'
                f'Message: {e}') from e
        except ccxt.InvalidOrder as e:
            raise InvalidOrderException(
                f'Could not create {ordertype} {side} order on market {pair}. '
                f'Tried to {side} amount {amount} at rate {rate}. '
                f'Message: {e}') from e
        except ccxt.DDoSProtection as e:
            raise DDosProtection(e) from e
        except (ccxt.NetworkError, ccxt.ExchangeError) as e:
            raise TemporaryError(
                f'Could not place {side} order due to {e.__class__.__name__}. Message: {e}') from e
        except ccxt.BaseError as e:
            raise OperationalException(e) from e

    def stoploss_adjust(self, stop_loss: float, order: Dict, side: str) -> bool:
        """
        Verify stop_loss against stoploss-order value (limit or price)
        Returns True if adjustment is necessary.
        """
        if not self._ft_has.get('stoploss_on_exchange'):
            raise OperationalException(f"stoploss is not implemented for {self.name}.")
        price_param = self._ft_has['stop_price_prop']
        return (
            order.get(price_param, None) is None
            or ((side == "sell" and stop_loss > float(order[price_param])) or
                (side == "buy" and stop_loss < float(order[price_param])))
        )

    def _get_stop_order_type(self, user_order_type) -> Tuple[str, str]:

        available_order_Types: Dict[str, str] = self._ft_has["stoploss_order_types"]

        if user_order_type in available_order_Types.keys():
            ordertype = available_order_Types[user_order_type]
        else:
            # Otherwise pick only one available
            ordertype = list(available_order_Types.values())[0]
            user_order_type = list(available_order_Types.keys())[0]
        return ordertype, user_order_type

    def _get_stop_limit_rate(self, stop_price: float, order_types: Dict, side: str) -> float:
        # Limit price threshold: As limit price should always be below stop-price
        limit_price_pct = order_types.get('stoploss_on_exchange_limit_ratio', 0.99)
        if side == "sell":
            limit_rate = stop_price * limit_price_pct
        else:
            limit_rate = stop_price * (2 - limit_price_pct)

        bad_stop_price = ((stop_price < limit_rate) if side ==
                          "sell" else (stop_price > limit_rate))
        # Ensure rate is less than stop price
        if bad_stop_price:
            # This can for example happen if the stop / liquidation price is set to 0
            # Which is possible if a market-order closes right away.
            # The InvalidOrderException will bubble up to exit_positions, where it will be
            # handled gracefully.
            raise InvalidOrderException(
                "In stoploss limit order, stop price should be more than limit price. "
                f"Stop price: {stop_price}, Limit price: {limit_rate}, "
                f"Limit Price pct: {limit_price_pct}"
                )
        return limit_rate

    def _get_stop_params(self, side: BuySell, ordertype: str, stop_price: float) -> Dict:
        params = self._params.copy()
        # Verify if stopPrice works for your exchange, else configure stop_price_param
        params.update({self._ft_has['stop_price_param']: stop_price})
        return params

    @retrier(retries=0)
    def create_stoploss(self, pair: str, amount: float, stop_price: float, order_types: Dict,
                        side: BuySell, leverage: float) -> Dict:
        """
        creates a stoploss order.
        requires `_ft_has['stoploss_order_types']` to be set as a dict mapping limit and market
            to the corresponding exchange type.

        The precise ordertype is determined by the order_types dict or exchange default.

        The exception below should never raise, since we disallow
        starting the bot in validate_ordertypes()

        This may work with a limited number of other exchanges, but correct working
            needs to be tested individually.
        WARNING: setting `stoploss_on_exchange` to True will NOT auto-enable stoploss on exchange.
            `stoploss_adjust` must still be implemented for this to work.
        """
        if not self._ft_has['stoploss_on_exchange']:
            raise OperationalException(f"stoploss is not implemented for {self.name}.")

        user_order_type = order_types.get('stoploss', 'market')
        ordertype, user_order_type = self._get_stop_order_type(user_order_type)
        round_mode = ROUND_DOWN if side == 'buy' else ROUND_UP
        stop_price_norm = self.price_to_precision(pair, stop_price, rounding_mode=round_mode)
        limit_rate = None
        if user_order_type == 'limit':
            limit_rate = self._get_stop_limit_rate(stop_price, order_types, side)
            limit_rate = self.price_to_precision(pair, limit_rate, rounding_mode=round_mode)

        if self._config['dry_run']:
            dry_order = self.create_dry_run_order(
                pair,
                ordertype,
                side,
                amount,
                stop_price_norm,
                stop_loss=True,
                leverage=leverage,
            )
            return dry_order

        try:
            params = self._get_stop_params(side=side, ordertype=ordertype,
                                           stop_price=stop_price_norm)
            if self.trading_mode == TradingMode.FUTURES:
                params['reduceOnly'] = True
                if 'stoploss_price_type' in order_types and 'stop_price_type_field' in self._ft_has:
                    price_type = self._ft_has['stop_price_type_value_mapping'][
                        order_types.get('stoploss_price_type', PriceType.LAST)]
                    params[self._ft_has['stop_price_type_field']] = price_type

            amount = self.amount_to_precision(pair, self._amount_to_contracts(pair, amount))

            self._lev_prep(pair, leverage, side, accept_fail=True)
            order = self._api.create_order(symbol=pair, type=ordertype, side=side,
                                           amount=amount, price=limit_rate, params=params)
            self._log_exchange_response('create_stoploss_order', order)
            order = self._order_contracts_to_amount(order)
            logger.info(f"stoploss {user_order_type} order added for {pair}. "
                        f"stop price: {stop_price}. limit: {limit_rate}")
            return order
        except ccxt.InsufficientFunds as e:
            raise InsufficientFundsError(
                f'Insufficient funds to create {ordertype} {side} order on market {pair}. '
                f'Tried to {side} amount {amount} at rate {limit_rate} with '
                f'stop-price {stop_price_norm}. Message: {e}') from e
        except (ccxt.InvalidOrder, ccxt.BadRequest) as e:
            # Errors:
            # `Order would trigger immediately.`
            raise InvalidOrderException(
                f'Could not create {ordertype} {side} order on market {pair}. '
                f'Tried to {side} amount {amount} at rate {limit_rate} with '
                f'stop-price {stop_price_norm}. Message: {e}') from e
        except ccxt.DDoSProtection as e:
            raise DDosProtection(e) from e
        except (ccxt.NetworkError, ccxt.ExchangeError) as e:
            raise TemporaryError(
                f"Could not place stoploss order due to {e.__class__.__name__}. "
                f"Message: {e}") from e
        except ccxt.BaseError as e:
            raise OperationalException(e) from e

    @retrier(retries=API_FETCH_ORDER_RETRY_COUNT)
    def fetch_order(self, order_id: str, pair: str, params: Dict = {}) -> Dict:
        if self._config['dry_run']:
            return self.fetch_dry_run_order(order_id)
        try:
            order = self._api.fetch_order(order_id, pair, params=params)
            self._log_exchange_response('fetch_order', order)
            order = self._order_contracts_to_amount(order)
            return order
        except ccxt.OrderNotFound as e:
            raise RetryableOrderError(
                f'Order not found (pair: {pair} id: {order_id}). Message: {e}') from e
        except ccxt.InvalidOrder as e:
            raise InvalidOrderException(
                f'Tried to get an invalid order (pair: {pair} id: {order_id}). Message: {e}') from e
        except ccxt.DDoSProtection as e:
            raise DDosProtection(e) from e
        except (ccxt.NetworkError, ccxt.ExchangeError) as e:
            raise TemporaryError(
                f'Could not get order due to {e.__class__.__name__}. Message: {e}') from e
        except ccxt.BaseError as e:
            raise OperationalException(e) from e

    def fetch_stoploss_order(self, order_id: str, pair: str, params: Dict = {}) -> Dict:
        return self.fetch_order(order_id, pair, params)

    def fetch_order_or_stoploss_order(self, order_id: str, pair: str,
                                      stoploss_order: bool = False) -> Dict:
        """
        Simple wrapper calling either fetch_order or fetch_stoploss_order depending on
        the stoploss_order parameter
        :param order_id: OrderId to fetch order
        :param pair: Pair corresponding to order_id
        :param stoploss_order: If true, uses fetch_stoploss_order, otherwise fetch_order.
        """
        if stoploss_order:
            return self.fetch_stoploss_order(order_id, pair)
        return self.fetch_order(order_id, pair)

    def check_order_canceled_empty(self, order: Dict) -> bool:
        """
        Verify if an order has been cancelled without being partially filled
        :param order: Order dict as returned from fetch_order()
        :return: True if order has been cancelled without being filled, False otherwise.
        """
        return (order.get('status') in NON_OPEN_EXCHANGE_STATES
                and order.get('filled') == 0.0)

    @retrier
    def cancel_order(self, order_id: str, pair: str, params: Dict = {}) -> Dict:
        if self._config['dry_run']:
            try:
                order = self.fetch_dry_run_order(order_id)

                order.update({'status': 'canceled', 'filled': 0.0, 'remaining': order['amount']})
                return order
            except InvalidOrderException:
                return {}

        try:
            order = self._api.cancel_order(order_id, pair, params=params)
            self._log_exchange_response('cancel_order', order)
            order = self._order_contracts_to_amount(order)
            return order
        except ccxt.InvalidOrder as e:
            raise InvalidOrderException(
                f'Could not cancel order. Message: {e}') from e
        except ccxt.DDoSProtection as e:
            raise DDosProtection(e) from e
        except (ccxt.NetworkError, ccxt.ExchangeError) as e:
            raise TemporaryError(
                f'Could not cancel order due to {e.__class__.__name__}. Message: {e}') from e
        except ccxt.BaseError as e:
            raise OperationalException(e) from e

    def cancel_stoploss_order(self, order_id: str, pair: str, params: Dict = {}) -> Dict:
        return self.cancel_order(order_id, pair, params)

    def is_cancel_order_result_suitable(self, corder) -> bool:
        if not isinstance(corder, dict):
            return False

        required = ('fee', 'status', 'amount')
        return all(corder.get(k, None) is not None for k in required)

    def cancel_order_with_result(self, order_id: str, pair: str, amount: float) -> Dict:
        """
        Cancel order returning a result.
        Creates a fake result if cancel order returns a non-usable result
        and fetch_order does not work (certain exchanges don't return cancelled orders)
        :param order_id: Orderid to cancel
        :param pair: Pair corresponding to order_id
        :param amount: Amount to use for fake response
        :return: Result from either cancel_order if usable, or fetch_order
        """
        try:
            corder = self.cancel_order(order_id, pair)
            if self.is_cancel_order_result_suitable(corder):
                return corder
        except InvalidOrderException:
            logger.warning(f"Could not cancel order {order_id} for {pair}.")
        try:
            order = self.fetch_order(order_id, pair)
        except InvalidOrderException:
            logger.warning(f"Could not fetch cancelled order {order_id}.")
            order = {
                'id': order_id,
                'status': 'canceled',
                'amount': amount,
                'filled': 0.0,
                'fee': {},
                'info': {}
            }

        return order

    def cancel_stoploss_order_with_result(self, order_id: str, pair: str, amount: float) -> Dict:
        """
        Cancel stoploss order returning a result.
        Creates a fake result if cancel order returns a non-usable result
        and fetch_order does not work (certain exchanges don't return cancelled orders)
        :param order_id: stoploss-order-id to cancel
        :param pair: Pair corresponding to order_id
        :param amount: Amount to use for fake response
        :return: Result from either cancel_order if usable, or fetch_order
        """
        corder = self.cancel_stoploss_order(order_id, pair)
        if self.is_cancel_order_result_suitable(corder):
            return corder
        try:
            order = self.fetch_stoploss_order(order_id, pair)
        except InvalidOrderException:
            logger.warning(f"Could not fetch cancelled stoploss order {order_id}.")
            order = {'id': order_id, 'fee': {}, 'status': 'canceled', 'amount': amount, 'info': {}}

        return order

    @retrier
    def get_balances(self) -> dict:

        try:
            balances = self._api.fetch_balance()
            # Remove additional info from ccxt results
            balances.pop("info", None)
            balances.pop("free", None)
            balances.pop("total", None)
            balances.pop("used", None)

            return balances
        except ccxt.DDoSProtection as e:
            raise DDosProtection(e) from e
        except (ccxt.NetworkError, ccxt.ExchangeError) as e:
            raise TemporaryError(
                f'Could not get balance due to {e.__class__.__name__}. Message: {e}') from e
        except ccxt.BaseError as e:
            raise OperationalException(e) from e

    @retrier
    def fetch_positions(self, pair: Optional[str] = None) -> List[Dict]:
        """
        Fetch positions from the exchange.
        If no pair is given, all positions are returned.
        :param pair: Pair for the query
        """
        if self._config['dry_run'] or self.trading_mode != TradingMode.FUTURES:
            return []
        try:
            symbols = []
            if pair:
                symbols.append(pair)
            positions: List[Dict] = self._api.fetch_positions(symbols)
            self._log_exchange_response('fetch_positions', positions)
            return positions
        except ccxt.DDoSProtection as e:
            raise DDosProtection(e) from e
        except (ccxt.NetworkError, ccxt.ExchangeError) as e:
            raise TemporaryError(
                f'Could not get positions due to {e.__class__.__name__}. Message: {e}') from e
        except ccxt.BaseError as e:
            raise OperationalException(e) from e

    def _fetch_orders_emulate(self, pair: str, since_ms: int) -> List[Dict]:
        orders = []
        if self.exchange_has('fetchClosedOrders'):
            orders = self._api.fetch_closed_orders(pair, since=since_ms)
            if self.exchange_has('fetchOpenOrders'):
                orders_open = self._api.fetch_open_orders(pair, since=since_ms)
                orders.extend(orders_open)
        return orders

    @retrier(retries=0)
    def fetch_orders(self, pair: str, since: datetime, params: Optional[Dict] = None) -> List[Dict]:
        """
        Fetch all orders for a pair "since"
        :param pair: Pair for the query
        :param since: Starting time for the query
        """
        if self._config['dry_run']:
            return []

        try:
            since_ms = int((since.timestamp() - 10) * 1000)

            if self.exchange_has('fetchOrders'):
                if not params:
                    params = {}
                try:
                    orders: List[Dict] = self._api.fetch_orders(pair, since=since_ms, params=params)
                except ccxt.NotSupported:
                    # Some exchanges don't support fetchOrders
                    # attempt to fetch open and closed orders separately
                    orders = self._fetch_orders_emulate(pair, since_ms)
            else:
                orders = self._fetch_orders_emulate(pair, since_ms)
            self._log_exchange_response('fetch_orders', orders)
            orders = [self._order_contracts_to_amount(o) for o in orders]
            return orders
        except ccxt.DDoSProtection as e:
            raise DDosProtection(e) from e
        except (ccxt.NetworkError, ccxt.ExchangeError) as e:
            raise TemporaryError(
                f'Could not fetch positions due to {e.__class__.__name__}. Message: {e}') from e
        except ccxt.BaseError as e:
            raise OperationalException(e) from e

    @retrier
    def fetch_trading_fees(self) -> Dict[str, Any]:
        """
        Fetch user account trading fees
        Can be cached, should not update often.
        """
        if (self._config['dry_run'] or self.trading_mode != TradingMode.FUTURES
                or not self.exchange_has('fetchTradingFees')):
            return {}
        try:
            trading_fees: Dict[str, Any] = self._api.fetch_trading_fees()
            self._log_exchange_response('fetch_trading_fees', trading_fees)
            return trading_fees
        except ccxt.DDoSProtection as e:
            raise DDosProtection(e) from e
        except (ccxt.NetworkError, ccxt.ExchangeError) as e:
            raise TemporaryError(
                f'Could not fetch trading fees due to {e.__class__.__name__}. Message: {e}') from e
        except ccxt.BaseError as e:
            raise OperationalException(e) from e

    @retrier
    def fetch_bids_asks(self, symbols: Optional[List[str]] = None, cached: bool = False) -> Dict:
        """
        :param symbols: List of symbols to fetch
        :param cached: Allow cached result
        :return: fetch_bids_asks result
        """
        if not self.exchange_has('fetchBidsAsks'):
            return {}
        if cached:
            with self._cache_lock:
                tickers = self._fetch_tickers_cache.get('fetch_bids_asks')
            if tickers:
                return tickers
        try:
            tickers = self._api.fetch_bids_asks(symbols)
            with self._cache_lock:
                self._fetch_tickers_cache['fetch_bids_asks'] = tickers
            return tickers
        except ccxt.NotSupported as e:
            raise OperationalException(
                f'Exchange {self._api.name} does not support fetching bids/asks in batch. '
                f'Message: {e}') from e
        except ccxt.DDoSProtection as e:
            raise DDosProtection(e) from e
        except (ccxt.NetworkError, ccxt.ExchangeError) as e:
            raise TemporaryError(
                f'Could not load bids/asks due to {e.__class__.__name__}. Message: {e}') from e
        except ccxt.BaseError as e:
            raise OperationalException(e) from e

    @retrier
    def get_tickers(self, symbols: Optional[List[str]] = None, cached: bool = False) -> Tickers:
        """
        :param cached: Allow cached result
        :return: fetch_tickers result
        """
        tickers: Tickers
        if not self.exchange_has('fetchTickers'):
            return {}
        if cached:
            with self._cache_lock:
                tickers = self._fetch_tickers_cache.get('fetch_tickers')  # type: ignore
            if tickers:
                return tickers
        try:
            tickers = self._api.fetch_tickers(symbols)
            with self._cache_lock:
                self._fetch_tickers_cache['fetch_tickers'] = tickers
            return tickers
        except ccxt.NotSupported as e:
            raise OperationalException(
                f'Exchange {self._api.name} does not support fetching tickers in batch. '
                f'Message: {e}') from e
        except ccxt.BadSymbol as e:
            logger.warning(f"Could not load tickers due to {e.__class__.__name__}. Message: {e} ."
                           "Reloading markets.")
            self.reload_markets(True)
            # Re-raise exception to repeat the call.
            raise TemporaryError from e
        except ccxt.DDoSProtection as e:
            raise DDosProtection(e) from e
        except (ccxt.NetworkError, ccxt.ExchangeError) as e:
            raise TemporaryError(
                f'Could not load tickers due to {e.__class__.__name__}. Message: {e}') from e
        except ccxt.BaseError as e:
            raise OperationalException(e) from e

    # Pricing info

    @retrier
    def fetch_ticker(self, pair: str) -> Ticker:
        try:
            if (pair not in self.markets or
                    self.markets[pair].get('active', False) is False):
                raise ExchangeError(f"Pair {pair} not available")
            data: Ticker = self._api.fetch_ticker(pair)
            return data
        except ccxt.DDoSProtection as e:
            raise DDosProtection(e) from e
        except (ccxt.NetworkError, ccxt.ExchangeError) as e:
            raise TemporaryError(
                f'Could not load ticker due to {e.__class__.__name__}. Message: {e}') from e
        except ccxt.BaseError as e:
            raise OperationalException(e) from e

    @staticmethod
    def get_next_limit_in_list(limit: int, limit_range: Optional[List[int]],
                               range_required: bool = True):
        """
        Get next greater value in the list.
        Used by fetch_l2_order_book if the api only supports a limited range
        """
        if not limit_range:
            return limit

        result = min([x for x in limit_range if limit <= x] + [max(limit_range)])
        if not range_required and limit > result:
            # Range is not required - we can use None as parameter.
            return None
        return result

    @retrier
    def fetch_l2_order_book(self, pair: str, limit: int = 100) -> OrderBook:
        """
        Get L2 order book from exchange.
        Can be limited to a certain amount (if supported).
        Returns a dict in the format
        {'asks': [price, volume], 'bids': [price, volume]}
        """
        limit1 = self.get_next_limit_in_list(limit, self._ft_has['l2_limit_range'],
                                             self._ft_has['l2_limit_range_required'])
        try:

            return self._api.fetch_l2_order_book(pair, limit1)
        except ccxt.NotSupported as e:
            raise OperationalException(
                f'Exchange {self._api.name} does not support fetching order book.'
                f'Message: {e}') from e
        except ccxt.DDoSProtection as e:
            raise DDosProtection(e) from e
        except (ccxt.NetworkError, ccxt.ExchangeError) as e:
            raise TemporaryError(
                f'Could not get order book due to {e.__class__.__name__}. Message: {e}') from e
        except ccxt.BaseError as e:
            raise OperationalException(e) from e

    def _get_price_side(self, side: str, is_short: bool, conf_strategy: Dict) -> BidAsk:
        price_side = conf_strategy['price_side']

        if price_side in ('same', 'other'):
            price_map = {
                ('entry', 'long', 'same'): 'bid',
                ('entry', 'long', 'other'): 'ask',
                ('entry', 'short', 'same'): 'ask',
                ('entry', 'short', 'other'): 'bid',
                ('exit', 'long', 'same'): 'ask',
                ('exit', 'long', 'other'): 'bid',
                ('exit', 'short', 'same'): 'bid',
                ('exit', 'short', 'other'): 'ask',
            }
            price_side = price_map[(side, 'short' if is_short else 'long', price_side)]
        return price_side

    def get_rate(self, pair: str, refresh: bool,
                 side: EntryExit, is_short: bool,
                 order_book: Optional[OrderBook] = None, ticker: Optional[Ticker] = None) -> float:
        """
        Calculates bid/ask target
        bid rate - between current ask price and last price
        ask rate - either using ticker bid or first bid based on orderbook
        or remain static in any other case since it's not updating.
        :param pair: Pair to get rate for
        :param refresh: allow cached data
        :param side: "buy" or "sell"
        :return: float: Price
        :raises PricingError if orderbook price could not be determined.
        """
        name = side.capitalize()
        strat_name = 'entry_pricing' if side == "entry" else 'exit_pricing'

        cache_rate: TTLCache = self._entry_rate_cache if side == "entry" else self._exit_rate_cache
        if not refresh:
            with self._cache_lock:
                rate = cache_rate.get(pair)
            # Check if cache has been invalidated
            if rate:
                logger.debug(f"Using cached {side} rate for {pair}.")
                return rate

        conf_strategy = self._config.get(strat_name, {})

        price_side = self._get_price_side(side, is_short, conf_strategy)

        if conf_strategy.get('use_order_book', False):

            order_book_top = conf_strategy.get('order_book_top', 1)
            if order_book is None:
                order_book = self.fetch_l2_order_book(pair, order_book_top)
            rate = self._get_rate_from_ob(pair, side, order_book, name, price_side,
                                          order_book_top)
        else:
            logger.debug(f"Using Last {price_side.capitalize()} / Last Price")
            if ticker is None:
                ticker = self.fetch_ticker(pair)
            rate = self._get_rate_from_ticker(side, ticker, conf_strategy, price_side)

        if rate is None:
            raise PricingError(f"{name}-Rate for {pair} was empty.")
        with self._cache_lock:
            cache_rate[pair] = rate

        return rate

    def _get_rate_from_ticker(self, side: EntryExit, ticker: Ticker, conf_strategy: Dict[str, Any],
                              price_side: BidAsk) -> Optional[float]:
        """
        Get rate from ticker.
        """
        ticker_rate = ticker[price_side]
        if ticker['last'] and ticker_rate:
            if side == 'entry' and ticker_rate > ticker['last']:
                balance = conf_strategy.get('price_last_balance', 0.0)
                ticker_rate = ticker_rate + balance * (ticker['last'] - ticker_rate)
            elif side == 'exit' and ticker_rate < ticker['last']:
                balance = conf_strategy.get('price_last_balance', 0.0)
                ticker_rate = ticker_rate - balance * (ticker_rate - ticker['last'])
        rate = ticker_rate
        return rate

    def _get_rate_from_ob(self, pair: str, side: EntryExit, order_book: OrderBook, name: str,
                          price_side: BidAsk, order_book_top: int) -> float:
        """
        Get rate from orderbook
        :raises: PricingError if rate could not be determined.
        """
        logger.debug('order_book %s', order_book)
        # top 1 = index 0
        try:
            obside: OBLiteral = 'bids' if price_side == 'bid' else 'asks'
            rate = order_book[obside][order_book_top - 1][0]
        except (IndexError, KeyError) as e:
            logger.warning(
                    f"{pair} - {name} Price at location {order_book_top} from orderbook "
                    f"could not be determined. Orderbook: {order_book}"
                )
            raise PricingError from e
        logger.debug(f"{pair} - {name} price from orderbook {price_side.capitalize()}"
                     f"side - top {order_book_top} order book {side} rate {rate:.8f}")
        return rate

    def get_rates(self, pair: str, refresh: bool, is_short: bool) -> Tuple[float, float]:
        entry_rate = None
        exit_rate = None
        if not refresh:
            with self._cache_lock:
                entry_rate = self._entry_rate_cache.get(pair)
                exit_rate = self._exit_rate_cache.get(pair)
            if entry_rate:
                logger.debug(f"Using cached buy rate for {pair}.")
            if exit_rate:
                logger.debug(f"Using cached sell rate for {pair}.")

        entry_pricing = self._config.get('entry_pricing', {})
        exit_pricing = self._config.get('exit_pricing', {})
        order_book = ticker = None
        if not entry_rate and entry_pricing.get('use_order_book', False):
            order_book_top = max(entry_pricing.get('order_book_top', 1),
                                 exit_pricing.get('order_book_top', 1))
            order_book = self.fetch_l2_order_book(pair, order_book_top)
            entry_rate = self.get_rate(pair, refresh, 'entry', is_short, order_book=order_book)
        elif not entry_rate:
            ticker = self.fetch_ticker(pair)
            entry_rate = self.get_rate(pair, refresh, 'entry', is_short, ticker=ticker)
        if not exit_rate:
            exit_rate = self.get_rate(pair, refresh, 'exit',
                                      is_short, order_book=order_book, ticker=ticker)
        return entry_rate, exit_rate

    # Fee handling

    @retrier
    def get_trades_for_order(self, order_id: str, pair: str, since: datetime,
                             params: Optional[Dict] = None) -> List:
        """
        Fetch Orders using the "fetch_my_trades" endpoint and filter them by order-id.
        The "since" argument passed in is coming from the database and is in UTC,
        as timezone-native datetime object.
        From the python documentation:
            > Naive datetime instances are assumed to represent local time
        Therefore, calling "since.timestamp()" will get the UTC timestamp, after applying the
        transformation from local timezone to UTC.
        This works for timezones UTC+ since then the result will contain trades from a few hours
        instead of from the last 5 seconds, however fails for UTC- timezones,
        since we're then asking for trades with a "since" argument in the future.

        :param order_id order_id: Order-id as given when creating the order
        :param pair: Pair the order is for
        :param since: datetime object of the order creation time. Assumes object is in UTC.
        """
        if self._config['dry_run']:
            return []
        if not self.exchange_has('fetchMyTrades'):
            return []
        try:
            # Allow 5s offset to catch slight time offsets (discovered in #1185)
            # since needs to be int in milliseconds
            _params = params if params else {}
            my_trades = self._api.fetch_my_trades(
                pair, int((since.replace(tzinfo=timezone.utc).timestamp() - 5) * 1000),
                params=_params)
            matched_trades = [trade for trade in my_trades if trade['order'] == order_id]

            self._log_exchange_response('get_trades_for_order', matched_trades)

            matched_trades = self._trades_contracts_to_amount(matched_trades)

            return matched_trades
        except ccxt.DDoSProtection as e:
            raise DDosProtection(e) from e
        except (ccxt.NetworkError, ccxt.ExchangeError) as e:
            raise TemporaryError(
                f'Could not get trades due to {e.__class__.__name__}. Message: {e}') from e
        except ccxt.BaseError as e:
            raise OperationalException(e) from e

    def get_order_id_conditional(self, order: Dict[str, Any]) -> str:
        return order['id']

    @retrier
    def get_fee(self, symbol: str, type: str = '', side: str = '', amount: float = 1,
                price: float = 1, taker_or_maker: MakerTaker = 'maker') -> float:
        """
        Retrieve fee from exchange
        :param symbol: Pair
        :param type: Type of order (market, limit, ...)
        :param side: Side of order (buy, sell)
        :param amount: Amount of order
        :param price: Price of order
        :param taker_or_maker: 'maker' or 'taker' (ignored if "type" is provided)
        """
        if type and type == 'market':
            taker_or_maker = 'taker'
        try:
            if self._config['dry_run'] and self._config.get('fee', None) is not None:
                return self._config['fee']
            # validate that markets are loaded before trying to get fee
            if self._api.markets is None or len(self._api.markets) == 0:
                self._api.load_markets(params={})

            return self._api.calculate_fee(symbol=symbol, type=type, side=side, amount=amount,
                                           price=price, takerOrMaker=taker_or_maker)['rate']
        except ccxt.DDoSProtection as e:
            raise DDosProtection(e) from e
        except (ccxt.NetworkError, ccxt.ExchangeError) as e:
            raise TemporaryError(
                f'Could not get fee info due to {e.__class__.__name__}. Message: {e}') from e
        except ccxt.BaseError as e:
            raise OperationalException(e) from e

    @staticmethod
    def order_has_fee(order: Dict) -> bool:
        """
        Verifies if the passed in order dict has the needed keys to extract fees,
        and that these keys (currency, cost) are not empty.
        :param order: Order or trade (one trade) dict
        :return: True if the fee substructure contains currency and cost, false otherwise
        """
        if not isinstance(order, dict):
            return False
        return ('fee' in order and order['fee'] is not None
                and (order['fee'].keys() >= {'currency', 'cost'})
                and order['fee']['currency'] is not None
                and order['fee']['cost'] is not None
                )

    def calculate_fee_rate(
            self, fee: Dict, symbol: str, cost: float, amount: float) -> Optional[float]:
        """
        Calculate fee rate if it's not given by the exchange.
        :param fee: ccxt Fee dict - must contain cost / currency / rate
        :param symbol: Symbol of the order
        :param cost: Total cost of the order
        :param amount: Amount of the order
        """
        if fee.get('rate') is not None:
            return fee.get('rate')
        fee_curr = fee.get('currency')
        if fee_curr is None:
            return None
        fee_cost = float(fee['cost'])

        # Calculate fee based on order details
        if fee_curr == self.get_pair_base_currency(symbol):
            # Base currency - divide by amount
            return round(fee_cost / amount, 8)
        elif fee_curr == self.get_pair_quote_currency(symbol):
            # Quote currency - divide by cost
            return round(fee_cost / cost, 8) if cost else None
        else:
            # If Fee currency is a different currency
            if not cost:
                # If cost is None or 0.0 -> falsy, return None
                return None
            try:
                comb = self.get_valid_pair_combination(fee_curr, self._config['stake_currency'])
                tick = self.fetch_ticker(comb)

                fee_to_quote_rate = safe_value_fallback2(tick, tick, 'last', 'ask')
            except (ValueError, ExchangeError):
                fee_to_quote_rate = self._config['exchange'].get('unknown_fee_rate', None)
                if not fee_to_quote_rate:
                    return None
            return round((fee_cost * fee_to_quote_rate) / cost, 8)

    def extract_cost_curr_rate(self, fee: Dict, symbol: str, cost: float,
                               amount: float) -> Tuple[float, str, Optional[float]]:
        """
        Extract tuple of cost, currency, rate.
        Requires order_has_fee to run first!
        :param fee: ccxt Fee dict - must contain cost / currency / rate
        :param symbol: Symbol of the order
        :param cost: Total cost of the order
        :param amount: Amount of the order
        :return: Tuple with cost, currency, rate of the given fee dict
        """
        return (float(fee['cost']),
                fee['currency'],
                self.calculate_fee_rate(
                    fee,
                    symbol,
                    cost,
                    amount
                    )
                )

    # Historic data

    def get_historic_ohlcv(self, pair: str, timeframe: str,
                           since_ms: int, candle_type: CandleType,
                           is_new_pair: bool = False,
                           until_ms: Optional[int] = None) -> List:
        """
        Get candle history using asyncio and returns the list of candles.
        Handles all async work for this.
        Async over one pair, assuming we get `self.ohlcv_candle_limit()` candles per call.
        :param pair: Pair to download
        :param timeframe: Timeframe to get data for
        :param since_ms: Timestamp in milliseconds to get history from
        :param until_ms: Timestamp in milliseconds to get history up to
        :param candle_type: '', mark, index, premiumIndex, or funding_rate
        :return: List with candle (OHLCV) data
        """
        pair, _, _, data, _ = self.loop.run_until_complete(
            self._async_get_historic_ohlcv(pair=pair, timeframe=timeframe,
                                           since_ms=since_ms, until_ms=until_ms,
                                           is_new_pair=is_new_pair, candle_type=candle_type))
        logger.info(f"Downloaded data for {pair} with length {len(data)}.")
        return data

    async def _async_get_historic_ohlcv(self, pair: str, timeframe: str,
                                            since_ms: int, candle_type: CandleType,
                                            is_new_pair: bool = False, raise_: bool = False,
                                            until_ms: Optional[int] = None
                                            ) -> OHLCVResponse:
            """
            Download historic ohlcv
            :param is_new_pair: used by binance subclass to allow "fast" new pair downloading
            :param candle_type: Any of the enum CandleType (must match trading mode!)
            """

            one_call = timeframe_to_msecs(timeframe) * self.ohlcv_candle_limit(
                timeframe, candle_type, since_ms)
            logger.debug(
                "one_call: %s msecs (%s)",
                one_call,
                dt_humanize(dt_now() - timedelta(milliseconds=one_call), only_distance=True)
            )
            input_coroutines = [self._async_get_candle_history(
                pair, timeframe, candle_type, since) for since in
                range(since_ms, until_ms or dt_ts(), one_call)]

            data: List = []
            # Chunk requests into batches of 100 to avoid overwelming ccxt Throttling
            for input_coro in chunks(input_coroutines, 100):

                results = await asyncio.gather(*input_coro, return_exceptions=True)
                for res in results:
                    if isinstance(res, Exception):
                        logger.warning(f"Async code raised an exception: {repr(res)}")
                        if raise_:
                            raise
                        continue
                    else:
                        # Deconstruct tuple if it's not an exception
                        p, _, c, new_data, _ = res
                        if p == pair and c == candle_type:
                            data.extend(new_data)
            # Sort data again after extending the result - above calls return in "async order"
            data = sorted(data, key=lambda x: x[0])
            return pair, timeframe, candle_type, data, self._ohlcv_partial_candle


    async def _async_get_historic_trades(self, pair: str, timeframe: str,
                                        since_ms: int, candle_type: CandleType,
                                        is_new_pair: bool = False, raise_: bool = False,
                                        until_ms: Optional[int] = None
                                        ) -> Ticker:
        """
        Download historic trades
        :param is_new_pair: used by binance subclass to allow "fast" new pair downloading
        :param candle_type: Any of the enum CandleType (must match trading mode!)
        """

        one_call = timeframe_to_msecs(timeframe) * self.trades_candle_limit(
            timeframe, candle_type, since_ms)
        logger.debug(
            "one_call: %s msecs (%s)",
            one_call,
            dt_humanize(dt_now() - timedelta(milliseconds=one_call), only_distance=True)
        )
        input_coroutines = [self._async_get_trades_history(
            pair, timeframe, candle_type, since) for since in
            range(since_ms, until_ms or dt_ts(), one_call)]

        data: List = []
        # Chunk requests into batches of 100 to avoid overwelming ccxt Throttling
        for input_coro in chunks(input_coroutines, 100):

            results = await asyncio.gather(*input_coro, return_exceptions=True)
            for res in results:
                if isinstance(res, BaseException):
                    logger.warning(f"Async code raised an exception: {repr(res)}")
                    if raise_:
                        raise
                    continue
                else:
                    # Deconstruct tuple if it's not an exception
                    p, _, c, new_data, _ = res
                    if p == pair and c == candle_type:
                       data.extend(new_data)
        # Sort data again after extending the result - above calls return in "async order"
        data = sorted(data, key=lambda x: x['timestamp'])# TODO: sort via 'timestamp' or 'id'?
        return pair, timeframe, candle_type, data, self._ohlcv_partial_candle

    def _build_coroutine_get_ohlcv(
                self, pair: str, timeframe: str, candle_type: CandleType,
                since_ms: Optional[int], cache: bool) -> Coroutine[Any, Any, OHLCVResponse]:
            not_all_data = cache and self.required_candle_call_count > 1
            if cache and (pair, timeframe, candle_type) in self._klines:
                candle_limit = self.ohlcv_candle_limit(timeframe, candle_type)
                min_date = date_minus_candles(timeframe, candle_limit - 5).timestamp()
                # Check if 1 call can get us updated candles without hole in the data.
                if min_date < self._pairs_last_refresh_time.get((pair, timeframe, candle_type), 0):
                    # Cache can be used - do one-off call.
                    not_all_data = False
                else:
                    # Time jump detected, evict cache
                    logger.info(
                        f"Time jump detected. Evicting ohlcv cache for {pair}, {timeframe}, {candle_type}")
                    del self._klines[(pair, timeframe, candle_type)]

            if (not since_ms and (self._ft_has["ohlcv_require_since"] or not_all_data)):
                # Multiple calls for one pair - to get more history
                since_ms = self.needed_candle_ms(timeframe,candle_type)

            # TODO: fetch_trades and return as results
            if since_ms:
                return self._async_get_historic_ohlcv(
                    pair, timeframe, since_ms=since_ms, raise_=True, candle_type=candle_type)
            else:
                # One call ... "regular" refresh
                return self._async_get_candle_history(
                    pair, timeframe, since_ms=since_ms, candle_type=candle_type)


    def _build_coroutine_get_trades(
            self, pair: str, timeframe: str, candle_type: CandleType,
            since_ms: Optional[int], cache: bool) -> Coroutine[Any, Any, OHLCVResponse]:
        not_all_data = cache and self.required_candle_call_count > 1
        if cache and (pair, timeframe, candle_type) in self._trades:
            candle_limit = self.trades_candle_limit(timeframe, candle_type)
            min_date = date_minus_candles(timeframe, candle_limit - 5).timestamp()
            # Check if 1 call can get us updated candles without hole in the data.
            if min_date < self._pairs_last_refresh_time.get((pair, timeframe, candle_type), 0):
                # Cache can be used - do one-off call.
                not_all_data = False
            else:
                # Time jump detected, evict cache
                logger.info(
                    f"Time jump detected. Evicting trades cache for {pair}, {timeframe}, {candle_type}")
                del self._trades[(pair, timeframe, candle_type)]

        if (not since_ms or not_all_data):
            # Multiple calls for one pair - to get more history
            one_call = timeframe_to_msecs(timeframe) * self.ohlcv_candle_limit(
                timeframe, candle_type, since_ms)
            move_to = one_call * self.required_candle_call_count
            now = timeframe_to_next_date(timeframe)
            since_ms = int((now - timedelta(seconds=move_to // 1000)).timestamp() * 1000)

        if since_ms:
            return self._async_get_historic_trades(
                pair, timeframe, since_ms=since_ms, raise_=True, candle_type=candle_type)
        else:
            # One call ... "regular" refresh
            return self._async_get_trades_history(
                pair, timeframe, since_ms=since_ms, candle_type=candle_type)


    def _build_ohlcv_dl_jobs(
                self, pair_list: ListPairsWithTimeframes, since_ms: Optional[int],
                cache: bool) -> Tuple[List[Coroutine], List[Tuple[str, str, CandleType]]]:
            """
            Build Coroutines to execute as part of refresh_latest_ohlcv
            """
            input_coroutines: List[Coroutine[Any, Any, Ticker]] = []
            cached_pairs = []
            for pair, timeframe, candle_type in set(pair_list):
                if (timeframe not in self.timeframes
                        and candle_type in (CandleType.SPOT, CandleType.FUTURES)):
                    logger.warning(
                        f"Cannot download ({pair}, {timeframe}) combination as this timeframe is "
                        f"not available on {self.name}. Available timeframes are "
                        f"{', '.join(self.timeframes)}.")
                    continue

                if ((pair, timeframe, candle_type) not in self._klines or not cache
                        or self._now_is_time_to_refresh(pair, timeframe, candle_type)):

                    input_coroutines.append(
                        self._build_coroutine_get_ohlcv(pair, timeframe, candle_type, since_ms, cache))

                else:
                    logger.debug(
                        f"Using cached candle (OHLCV) data for {pair}, {timeframe}, {candle_type} ..."
                    )
                    cached_pairs.append((pair, timeframe, candle_type))

            return input_coroutines, cached_pairs


    def _build_trades_dl_jobs(
            self, pair_list: ListPairsWithTimeframes, since_ms: Optional[int],
            cache: bool) -> Tuple[List[Coroutine], List[Tuple[str, str, CandleType]]]:
        """
        Build Coroutines to execute as part of refresh_latest_trades
        """
        input_coroutines: List[Coroutine[Any, Any, TRADESResponse]] = []
        cached_pairs = []
        for pair, timeframe, candle_type in set(pair_list):
            if not since_ms:
                plr = self._pairs_last_refresh_time.get((pair, timeframe, candle_type), 0)
                # If we don't have a last refresh time, we need to download all trades
                # This is the case when the bot is started
                if not plr:
                    # using ohlcv_candle_limit here, because we calculate the distance
                    # to first required candle
                    one_call = timeframe_to_msecs(timeframe) * self.ohlcv_candle_limit(
                        timeframe, candle_type, since_ms)
                    target_candle = one_call * self.required_candle_call_count
                    now = timeframe_to_next_date(timeframe)
                    since_ms = int((now - timedelta(seconds=target_candle // 1000)).timestamp() * 1000)

                else: since_ms = plr

            if (timeframe not in self.timeframes
                    and candle_type in (CandleType.SPOT, CandleType.FUTURES)):
                logger.warning(
                    f"Cannot download ({pair}, {timeframe}) combination as this timeframe is "
                    f"not available on {self.name}. Available timeframes are "
                    f"{', '.join(self.timeframes)}.")
                continue

            if ((pair, timeframe, candle_type) not in self._trades or not cache
                    or self._now_is_time_to_refresh(pair, timeframe, candle_type)):

                input_coroutines.append(
                    self._build_coroutine_get_trades(pair, timeframe, candle_type, since_ms, cache))

            else:
                logger.debug(
                    f"Using cached candle (TRADES) data for {pair}, {timeframe}, {candle_type} ..."
                )
                cached_pairs.append((pair, timeframe, candle_type))

        return input_coroutines, cached_pairs

    def _process_ohlcv_df(self, pair: str, timeframe: str, c_type: CandleType, ticks: List[List],
                              cache: bool, drop_incomplete: bool) -> DataFrame:
            # keeping last candle time as last refreshed time of the pair
            if ticks and cache:
                self._pairs_last_refresh_time[(pair, timeframe, c_type)] = ticks[-1][0] // 1000
            # keeping parsed dataframe in cache
            ohlcv_df = ohlcv_to_dataframe(ticks, timeframe, pair=pair, fill_missing=True,
                                          drop_incomplete=drop_incomplete)
            if cache:
                if (pair, timeframe, c_type) in self._klines:
                    old = self._klines[(pair, timeframe, c_type)]
                    # Reassign so we return the updated, combined df
                    ohlcv_df = clean_ohlcv_dataframe(concat([old, ohlcv_df], axis=0), timeframe, pair,
                                                     fill_missing=True, drop_incomplete=False)
                    candle_limit = self.ohlcv_candle_limit(timeframe, self._config['candle_type_def'])
                    # Age out old candles
                    ohlcv_df = ohlcv_df.tail(candle_limit + self._startup_candle_count)
                    ohlcv_df = ohlcv_df.reset_index(drop=True)
                    self._klines[(pair, timeframe, c_type)] = ohlcv_df
                else:
                    self._klines[(pair, timeframe, c_type)] = ohlcv_df
            return ohlcv_df

    def _process_trades_df(self, pair: str, timeframe: str, c_type: CandleType, ticks: List[List],
                           cache: bool, drop_incomplete: bool, first_required_candle_date:Optional[int]) -> DataFrame:
        # keeping parsed dataframe in cache
        # TODO: pass last_full_candle_date to drop as incomplete
        trades_df = public_trades_to_dataframe(ticks, timeframe, pair=pair, fill_missing=False,
                                      drop_incomplete=drop_incomplete)
        # keeping last candle time as last refreshed time of the pair
        if ticks and cache:
            idx = -2 if drop_incomplete and len(ticks) > 1 else -1
            self._trades_last_refresh_time[(pair, timeframe, c_type)] = trades_df['timestamp'].iat[idx] // 1000 # NOTE: // is floor: divides and rounds to nearest int
        if cache:
            if (pair, timeframe, c_type) in self._trades:
                old = self._trades[(pair, timeframe, c_type)]
                # Reassign so we return the updated, combined df
                trades_df = clean_duplicate_trades(concat([old, trades_df], axis=0), timeframe, pair, fill_missing=False, drop_incomplete=False)
                # warn_of_tick_duplicates(trades_df, pair)
                # Age out old candles
                if first_required_candle_date:
                    # slice of older dates
                    trades_df = trades_df[first_required_candle_date < trades_df['timestamp']]
                    trades_df = trades_df.reset_index(drop=True)
            self._trades[(pair, timeframe, c_type)] = trades_df
        return trades_df

    def refresh_latest_ohlcv(self, pair_list: ListPairsWithTimeframes, *,
                                 since_ms: Optional[int] = None, cache: bool = True,
                                 drop_incomplete: Optional[bool] = None
                                 ) -> Dict[PairWithTimeframe, DataFrame]:
            """
            Refresh in-memory OHLCV asynchronously and set `_klines` with the result
            Loops asynchronously over pair_list and downloads all pairs async (semi-parallel).
            Only used in the dataprovider.refresh() method.
            :param pair_list: List of 2 element tuples containing pair, interval to refresh
            :param since_ms: time since when to download, in milliseconds
            :param cache: Assign result to _trades. Usefull for one-off downloads like for pairlists
            :param drop_incomplete: Control candle dropping.
                Specifying None defaults to _ohlcv_partial_candle
            :return: Dict of [{(pair, timeframe): Dataframe}]
            """
            logger.debug("Refreshing candle (OHLCV) data for %d pairs", len(pair_list))

            # Gather coroutines to run
            input_coroutines, cached_pairs = self._build_ohlcv_dl_jobs(pair_list, since_ms, cache)

            results_df = {}
            # Chunk requests into batches of 100 to avoid overwelming ccxt Throttling
            for input_coro in chunks(input_coroutines, 100):

                async def gather_stuff():
                    return await asyncio.gather(*input_coro, return_exceptions=True)

                with self._loop_lock:
                    results = self.loop.run_until_complete(gather_stuff())

                for res in results:
                    if isinstance(res, Exception):
                        logger.warning(f"Async code raised an exception: {repr(res)}")
                        continue
                    # Deconstruct tuple (has 5 elements)
                    pair, timeframe, c_type, ticks, drop_hint = res
                    drop_incomplete = drop_hint if drop_incomplete is None else drop_incomplete
                    # TODO: here ohlcv candles get saved into self._trades
                    ohlcv_df = self._process_ohlcv_df(
                        pair, timeframe, c_type, ticks, cache, drop_incomplete)

                    results_df[(pair, timeframe, c_type)] = ohlcv_df

            # Return cached trades
            for pair, timeframe, c_type in cached_pairs:
                results_df[(pair, timeframe, c_type)] = self.klines(
                    (pair, timeframe, c_type),
                    copy=False
                )

            return results_df

    def needed_candle_ms(self, timeframe:str, candle_type:CandleType):
        one_call = timeframe_to_msecs(timeframe) * self.ohlcv_candle_limit(
            timeframe, candle_type)
        move_to = one_call * self.required_candle_call_count
        now = timeframe_to_next_date(timeframe)
        return int((now - timedelta(seconds=move_to // 1000)).timestamp() * 1000)

    def refresh_latest_trades(self, 
                              pair_list: ListPairsWithTimeframes ,
                              data_handler: Callable,# IDataHandler, 
                              *, 
                              cache: bool = True, 
                              ) -> Dict[PairWithTimeframe, DataFrame]:
        """
        Refresh in-memory TRADES asynchronously and set `_trades` with the result
        Loops asynchronously over pair_list and downloads all pairs async (semi-parallel).
        Only used in the dataprovider.refresh() method.
        :param pair_list: List of 3 element tuples containing (pair, timeframe, candle_type)
        :param since_ms: time since when to download, in milliseconds
        :param cache: Assign result to _trades. Usefull for one-off downloads like for pairlists
        :param drop_incomplete: Control candle dropping.
            Specifying None defaults to _ohlcv_partial_candle
        :return: Dict of [{(pair, timeframe): Dataframe}]
        """
        logger.debug("Refreshing TRADES data for %d pairs", len(pair_list))
        since_ms = None
        results_df = {}
        for pair, timeframe, candle_type in set(pair_list):
            new_ticks = []
            all_stored_ticks_df = DataFrame(columns=DEFAULT_TRADES_COLUMNS + ['date'])
            first_candle_ms = self.needed_candle_ms(timeframe, candle_type)
            # refresh, if
            # a. not in _trades
            # b. no cache used
            # c. need new data
            is_in_cache = (pair, timeframe, candle_type) in self._trades
            if ( not is_in_cache or not cache or self._now_is_time_to_refresh_trades(pair, timeframe, candle_type)):
                logger.debug(f"Refreshing TRADES data for {pair}")
                # fetch trades since latest _trades and
                # store together with existing trades
                try:
                    until = None 
                    from_id = None
                    if is_in_cache:
                        from_id = self._trades[(pair, timeframe, candle_type)].iloc[-1]['id']
                        until = dt_ts() # now

                    else: 
                        until = int(timeframe_to_prev_date(timeframe).timestamp()) * 1000
                        all_stored_ticks_df = data_handler.trades_load(f"{pair}-cached")

                        if not all_stored_ticks_df.empty:
                            if all_stored_ticks_df.iloc[0]['timestamp'] <= first_candle_ms:
                                last_cached_ms = all_stored_ticks_df.iloc[-1]['timestamp']
                                # only use cached if it's closer than first_candle_ms
                                since_ms = last_cached_ms if last_cached_ms > first_candle_ms else first_candle_ms
                            # doesn't go far enough
                            else: 
                                all_stored_ticks_df = DataFrame(columns=DEFAULT_TRADES_COLUMNS + ['date'])

                    # from_id overrules with exchange set to id paginate
                    # TODO: DEBUG:
                    # since_ms = 1698060269000
                    # from_id = None
                    # TODO: /DEBUG
                    [ticks_pair, new_ticks]=self._download_trades_history(pair,
                                                     since=since_ms if since_ms else first_candle_ms,
                                                     until=until,
                                                     from_id=from_id)

                except Exception as e:
                    logger.error(f"Refreshing TRADES data for {pair} failed")
                    logger.error(e)
                    raise e


                if new_ticks:
                    drop_incomplete = False # TODO: remove, no incomplete trades
                    # drop 'date' column from stored ticks
                    all_stored_ticks_list = all_stored_ticks_df[DEFAULT_TRADES_COLUMNS].values.tolist()
                    all_stored_ticks_list.extend(new_ticks)
                    # NOTE: only process new trades
                    # self._trades = until_first_candle(stored_trades) + fetch_trades
                    trades_df = self._process_trades_df(pair, timeframe, candle_type, all_stored_ticks_list, cache, drop_incomplete, first_candle_ms)
                    results_df[(pair, timeframe, candle_type)] = trades_df
                    data_handler.trades_store(f"{pair}-cached", trades_df[DEFAULT_TRADES_COLUMNS])

                else:
                    raise "no new ticks"

        return results_df


    def _now_is_time_to_refresh(self, pair: str, timeframe: str, candle_type: CandleType) -> bool:
        # Timeframe in seconds
        interval_in_sec = timeframe_to_seconds(timeframe)
        plr = self._pairs_last_refresh_time.get((pair, timeframe, candle_type), 0) + interval_in_sec
        now = int(timeframe_to_prev_date(timeframe).timestamp())
        return plr < now

    def _now_is_time_to_refresh_trades(self, pair: str, timeframe: str, candle_type: CandleType) -> bool:
        # Timeframe in seconds
        df = self.klines((pair, timeframe, candle_type), True)
        _calculate_ohlcv_candle_start_and_end(df, timeframe)
        interval_in_sec = timeframe_to_seconds(timeframe)
        # plr = self._trades_last_refresh_time.get((pair, timeframe, candle_type), 0) + interval_in_sec
        plr = round(df.iloc[-1]["candle_end"].timestamp())
        now = int(timeframe_to_prev_date(timeframe).timestamp())
        return plr < now

    @retrier_async
    async def _async_get_candle_history(
        self,
        pair: str,
        timeframe: str,
        candle_type: CandleType,
        since_ms: Optional[int] = None,
    ) -> OHLCVResponse:
        """
        Asynchronously get candle history data using fetch_ohlcv
        :param candle_type: '', mark, index, premiumIndex, or funding_rate
        returns tuple: (pair, timeframe, ohlcv_list)
        """
        try:
            # Fetch OHLCV asynchronously
            s = '(' + dt_from_ts(since_ms).isoformat() + ') ' if since_ms is not None else ''
            logger.debug(
                "Fetching pair %s, %s, interval %s, since %s %s...",
                pair, candle_type, timeframe, since_ms, s
            )
            params = deepcopy(self._ft_has.get('ohlcv_params', {}))
            candle_limit = self.ohlcv_candle_limit(
                timeframe, candle_type=candle_type, since_ms=since_ms)

            if candle_type and candle_type != CandleType.SPOT:
                params.update({'price': candle_type.value})
            if candle_type != CandleType.FUNDING_RATE:
                data = await self._api_async.fetch_ohlcv(
                    pair, timeframe=timeframe, since=since_ms,
                    limit=candle_limit, params=params)
            else:
                # Funding rate
                data = await self._fetch_funding_rate_history(
                    pair=pair,
                    timeframe=timeframe,
                    limit=candle_limit,
                    since_ms=since_ms,
                )
            # Some exchanges sort OHLCV in ASC order and others in DESC.
            # Ex: Bittrex returns the list of OHLCV in ASC order (oldest first, newest last)
            # while GDAX returns the list of OHLCV in DESC order (newest first, oldest last)
            # Only sort if necessary to save computing time
            try:
                if data and data[0][0] > data[-1][0]:
                    data = sorted(data, key=lambda x: x[0])
            except IndexError:
                logger.exception("Error loading %s. Result was %s.", pair, data)
                return pair, timeframe, candle_type, [], self._ohlcv_partial_candle
            logger.debug("Done fetching pair %s, %s interval %s...", pair, candle_type, timeframe)
            return pair, timeframe, candle_type, data, self._ohlcv_partial_candle

        except ccxt.NotSupported as e:
            raise OperationalException(
                f'Exchange {self._api.name} does not support fetching historical '
                f'candle (OHLCV) data. Message: {e}') from e
        except ccxt.DDoSProtection as e:
            raise DDosProtection(e) from e
        except (ccxt.NetworkError, ccxt.ExchangeError) as e:
            raise TemporaryError(f'Could not fetch historical candle (OHLCV) data '
                                 f'for pair {pair} due to {e.__class__.__name__}. '
                                 f'Message: {e}') from e
        except ccxt.BaseError as e:
            raise OperationalException(f'Could not fetch historical candle (OHLCV) data '
                                       f'for pair {pair}. Message: {e}') from e


    @retrier_async
    async def _async_get_trades_history(
        self,
        pair: str,
        timeframe: str,
        candle_type: CandleType,
        since_ms: Optional[int] = None,
    ) -> Ticker:
        """
        Asynchronously get candle history data using fetch_trades
        :param candle_type: '', mark, index, premiumIndex, or funding_rate
        returns tuple: (pair, timeframe, trades_list)
        """
        try:
            # Fetch TRADES asynchronously
            logger.debug(
                "Fetching pair %s, %s, interval %s, since %s ...",
                pair, candle_type, timeframe, since_ms
            )
            params = deepcopy(self._ft_has.get('trades_params', {}))
            candle_limit = self.trades_candle_limit( 
                timeframe, candle_type=candle_type, since_ms=since_ms)

            if candle_type and candle_type != CandleType.SPOT:
                params.update({'price': candle_type.value})
            if candle_type != CandleType.FUNDING_RATE:
                assert since_ms is not None # NOTE: with none there seems no response
                data = await self._api_async.fetch_trades(
                    pair, since=since_ms,
                    limit=candle_limit, params=params)
            else:
                # TODO: debug?
                # Funding rate
                data = await self._fetch_funding_rate_history(
                    pair=pair,
                    timeframe=timeframe,
                    limit=candle_limit,
                    since_ms=since_ms,
                )
            # Some exchanges sort TRADES in ASC order and others in DESC.
            # Ex: Bittrex returns the list of TRADES in ASC order (oldest first, newest last)
            # while GDAX returns the list of TRADES in DESC order (newest first, oldest last)
            # Only sort if necessary to save computing time
            try:
                # TODO: check if even needed?
                if data and data[0]['timestamp'] > data[-1]['timestamp']:
                    data = sorted(data, key=lambda x: x[0])
            except KeyError:
                logger.exception("Error loading %s. Result was %s.", pair, data)
                return pair, timeframe, candle_type, [], True
            logger.debug("Done fetching pair %s, interval %s ...", pair, timeframe)
            return pair, timeframe, candle_type, data, True

        except ccxt.NotSupported as e:
            raise OperationalException(
                f'Exchange {self._api.name} does not support fetching historical '
                f'candle (TRADES) data. Message: {e}') from e
        except ccxt.DDoSProtection as e:
            raise DDosProtection(e) from e
        except (ccxt.NetworkError, ccxt.ExchangeError) as e:
            raise TemporaryError(f'Could not fetch historical candle (TRADES) data '
                                 f'for pair {pair} due to {e.__class__.__name__}. '
                                 f'Message: {e}') from e
        except ccxt.BaseError as e:
            raise OperationalException(f'Could not fetch historical candle (TRADES) data '
                                       f'for pair {pair}. Message: {e}') from e

    async def _fetch_funding_rate_history(
        self,
        pair: str,
        timeframe: str,
        limit: int,
        since_ms: Optional[int] = None,
    ) -> List[List]:
        """
        Fetch funding rate history - used to selectively override this by subclasses.
        """
        # Funding rate
        data = await self._api_async.fetch_funding_rate_history(
            pair, since=since_ms,
            limit=limit)
        # Convert funding rate to candle pattern
        data = [[x['timestamp'], x['fundingRate'], 0, 0, 0, 0] for x in data]
        return data

    # Fetch historic trades

    @retrier_async
    async def _async_fetch_trades(self, pair: str,
                                  since: Optional[int] = None,
                                  params: Optional[dict] = None) -> Tuple[List[List], Any]:
        """
        Asyncronously gets trade history using fetch_trades.
        Handles exchange errors, does one call to the exchange.
        :param pair: Pair to fetch trade data for
        :param since: Since as integer timestamp in milliseconds
        returns: List of dicts containing trades, the next iteration value (new "since" or trade_id)
        """
        try:
            candle_limit = self.trades_candle_limit("1m", candle_type=CandleType.FUTURES, since_ms=since)
            # fetch trades asynchronously
            if params:
                logger.debug("Fetching trades for pair %s, params: %s ", pair, params)
                trades = await self._api_async.fetch_trades(pair, params=params, limit=candle_limit)
            else:
                logger.debug(
                    "Fetching trades for pair %s, since %s %s...",
                    pair, since,
                    '(' + dt_from_ts(since).isoformat() + ') ' if since is not None else ''
                )
                trades = await self._api_async.fetch_trades(pair, since=since, limit=candle_limit)
            trades = self._trades_contracts_to_amount(trades)
<<<<<<< HEAD

            if trades:
                logger.debug("Fetched trades for pair %s, datetime: %s (%d).", pair, trades[0]['datetime'],  trades[0]['timestamp']  )
            return trades_dict_to_list(trades)
=======
            pagination_value = self._get_trade_pagination_next_value(trades)
            return trades_dict_to_list(trades), pagination_value
>>>>>>> f7472ca7
        except ccxt.NotSupported as e:
            raise OperationalException(
                f'Exchange {self._api.name} does not support fetching historical trade data.'
                f'Message: {e}') from e
        except ccxt.DDoSProtection as e:
            raise DDosProtection(e) from e
        except (ccxt.NetworkError, ccxt.ExchangeError) as e:
            raise TemporaryError(f'Could not load trade history due to {e.__class__.__name__}. '
                                 f'Message: {e}') from e
        except ccxt.BaseError as e:
            raise OperationalException(f'Could not fetch trade data. Msg: {e}') from e

    def _valid_trade_pagination_id(self, pair: str, from_id: str) -> bool:
        """
        Verify trade-pagination id is valid.
        Workaround for odd Kraken issue where ID is sometimes wrong.
        """
        return True

    def _get_trade_pagination_next_value(self, trades: List[Dict]):
        """
        Extract pagination id for the next "from_id" value
        Applies only to fetch_trade_history by id.
        """
        if not trades:
            return None
        if self._trades_pagination == 'id':
            return trades[-1].get('id')
        else:
            return trades[-1].get('timestamp')

    async def _async_get_trade_history_id(self, pair: str,
                                          until: int,
                                          since: Optional[int] = None,
                                          from_id: Optional[str] = None,
                                          stop_on_from_id: Optional[bool] = True) -> Tuple[str, List[List]]:
        """
        Asyncronously gets trade history using fetch_trades
        use this when exchange uses id-based iteration (check `self._trades_pagination`)
        :param pair: Pair to fetch trade data for
        :param since: Since as integer timestamp in milliseconds
        :param until: Until as integer timestamp in milliseconds
        :param from_id: Download data starting with ID (if id is known). Ignores "since" if set.
        returns tuple: (pair, trades-list)
        """

        trades: List[List] = []
        # DEFAULT_TRADES_COLUMNS: 0 -> timestamp
        # DEFAULT_TRADES_COLUMNS: 1 -> id
        has_overlap = self._ft_has.get('trades_pagination_overlap', True)
        # Skip last trade by default since its the key for the next call
        x = slice(None, -1) if has_overlap else slice(None)

<<<<<<< HEAD
        if not until and not stop_on_from_id:
            raise "stop_on_from_id must be set if until is not set"

        if not from_id:
=======
        if not from_id or not self._valid_trade_pagination_id(pair, from_id):
>>>>>>> f7472ca7
            # Fetch first elements using timebased method to get an ID to paginate on
            # Depending on the Exchange, this can introduce a drift at the start of the interval
            # of up to an hour.
            # e.g. Binance returns the "last 1000" candles within a 1h time interval
            # - so we will miss the first trades.
<<<<<<< HEAD
            trade = await self._async_fetch_trades(pair, since=since)
            if trade:
                # DEFAULT_TRADES_COLUMNS: 0 -> timestamp
                # DEFAULT_TRADES_COLUMNS: 1 -> id
                from_id = trade[-1][1]
                trades.extend(trade[:-1])
            else:
                return (pair, trades)
=======
            t, from_id = await self._async_fetch_trades(pair, since=since)
            trades.extend(t[x])
>>>>>>> f7472ca7
        while True:
            try:
                t, from_id_next = await self._async_fetch_trades(
                    pair, params={self._trades_pagination_arg: from_id})
                if t:
                    trades.extend(t[x])
                    if from_id == from_id_next or t[-1][0] > until:
                        logger.debug(f"Stopping because from_id did not change. "
                                     f"Reached {t[-1][0]} > {until}")
                        # Reached the end of the defined-download period - add last trade as well.
                        if has_overlap:
                            trades.extend(t[-1:])
                        break

                    from_id = from_id_next
                else:
                    logger.debug("Stopping as no more trades were returned.")
                    break
            except asyncio.CancelledError:
                logger.debug("Async operation Interrupted, breaking trades DL loop.")
                break

        return (pair, trades)

    async def _async_get_trade_history_time(self, pair: str, until: int,
                                            since: Optional[int] = None) -> Tuple[str, List[List]]:
        """
        Asyncronously gets trade history using fetch_trades,
        when the exchange uses time-based iteration (check `self._trades_pagination`)
        :param pair: Pair to fetch trade data for
        :param since: Since as integer timestamp in milliseconds
        :param until: Until as integer timestamp in milliseconds
        returns tuple: (pair, trades-list)
        """

        trades: List[List] = []
        # DEFAULT_TRADES_COLUMNS: 0 -> timestamp
        # DEFAULT_TRADES_COLUMNS: 1 -> id
        while True:
            try:
                t, since_next = await self._async_fetch_trades(pair, since=since)
                if t:
                    # No more trades to download available at the exchange,
                    # So we repeatedly get the same trade over and over again.
                    if since == since_next and len(t) == 1:
                        logger.debug("Stopping because no more trades are available.")
                        break
                    since = since_next
                    trades.extend(t)
                    # Reached the end of the defined-download period
                    if until and since_next > until:
                        logger.debug(
                            f"Stopping because until was reached. {since_next} > {until}")
                        break
                else:
                    logger.debug("Stopping as no more trades were returned.")
                    break
            except asyncio.CancelledError:
                logger.debug("Async operation Interrupted, breaking trades DL loop.")
                break

        return (pair, trades)

    async def _async_get_trade_history(self, pair: str,
                                       since: Optional[int] = None,
                                       until: Optional[int] = None,
                                       from_id: Optional[str] = None,
                                       stop_on_from_id: Optional[bool] = True,
                                       ) -> Tuple[str, List[List]]:
        """
        Async wrapper handling downloading trades using either time or id based methods.
        """

        logger.debug(f"_async_get_trade_history(), pair: {pair}, "
                     f"since: {since}, until: {until}, from_id: {from_id}")

        if self._trades_pagination == 'time':
            if until is None:
                until = ccxt.Exchange.milliseconds()
            logger.debug(f"Exchange milliseconds: {until}")

            return await self._async_get_trade_history_time(
                pair=pair, since=since, until=until)
        elif self._trades_pagination == 'id':
            return await self._async_get_trade_history_id(
                pair=pair, since=since, until=until, from_id=from_id,
                stop_on_from_id=stop_on_from_id
            )
        else:
            raise OperationalException(f"Exchange {self.name} does use neither time, "
                                       f"nor id based pagination")

    def get_historic_trades(self, pair: str,
                            since: Optional[int] = None,
                            until: Optional[int] = None,
                            from_id: Optional[str] = None,
                            stop_on_from_id: Optional[bool] = True
                            ) -> Tuple[str, List]:
        """
        Get trade history data using asyncio.
        Handles all async work and returns the list of candles.
        Async over one pair, assuming we get `self.ohlcv_candle_limit()` candles per call.
        :param pair: Pair to download
        :param since: Timestamp in milliseconds to get history from
        :param until: Timestamp in milliseconds. Defaults to current timestamp if not defined.
        :param from_id: Download data starting with ID (if id is known)
        :returns List of trade data
        """
        if not self.exchange_has("fetchTrades"):
            raise OperationalException("This exchange does not support downloading Trades.")

        with self._loop_lock:
            task = asyncio.ensure_future(self._async_get_trade_history(
                pair=pair, since=since, until=until, from_id=from_id))

            for sig in [signal.SIGINT, signal.SIGTERM]:
                try:
                    self.loop.add_signal_handler(sig, task.cancel)
                except NotImplementedError:
                    # Not all platforms implement signals (e.g. windows)
                    pass
            return self.loop.run_until_complete(task)

    def _download_trades_history(self, 
                                 pair: str,
                                 *,
                                 new_pairs_days: int = 30,
                                 since: Optional[int] = None,
                                 until: Optional[int] = None,
                                 from_id: Optional[int] = None,
                                 stop_on_from_id: Optional[bool] = False
                                 ) -> bool:

        """
        Download trade history from the exchange.
        Appends to previously downloaded trades data.
        :param until: is in msecs
        :param since: is in msecs
        :return Boolean of success
        """

        new_trades = self.get_historic_trades(pair=pair,
                                              since=since,
                                              until=until,
                                              from_id=from_id,
                                              stop_on_from_id=stop_on_from_id)
        return new_trades

    @retrier
    def _get_funding_fees_from_exchange(self, pair: str, since: Union[datetime, int]) -> float:
        """
        Returns the sum of all funding fees that were exchanged for a pair within a timeframe
        Dry-run handling happens as part of _calculate_funding_fees.
        :param pair: (e.g. ADA/USDT)
        :param since: The earliest time of consideration for calculating funding fees,
            in unix time or as a datetime
        """
        if not self.exchange_has("fetchFundingHistory"):
            raise OperationalException(
                f"fetch_funding_history() is not available using {self.name}"
            )

        if type(since) is datetime:
            since = int(since.timestamp()) * 1000   # * 1000 for ms

        try:
            funding_history = self._api.fetch_funding_history(
                symbol=pair,
                since=since
            )
            self._log_exchange_response('funding_history', funding_history,
                                        add_info=f"pair: {pair}, since: {since}")
            return sum(fee['amount'] for fee in funding_history)
        except ccxt.DDoSProtection as e:
            raise DDosProtection(e) from e
        except (ccxt.NetworkError, ccxt.ExchangeError) as e:
            raise TemporaryError(
                f'Could not get funding fees due to {e.__class__.__name__}. Message: {e}') from e
        except ccxt.BaseError as e:
            raise OperationalException(e) from e

    @retrier
    def get_leverage_tiers(self) -> Dict[str, List[Dict]]:
        try:
            return self._api.fetch_leverage_tiers()
        except ccxt.DDoSProtection as e:
            raise DDosProtection(e) from e
        except (ccxt.NetworkError, ccxt.ExchangeError) as e:
            raise TemporaryError(
                f'Could not load leverage tiers due to {e.__class__.__name__}. Message: {e}'
            ) from e
        except ccxt.BaseError as e:
            raise OperationalException(e) from e

    @retrier_async
    async def get_market_leverage_tiers(self, symbol: str) -> Tuple[str, List[Dict]]:
        """ Leverage tiers per symbol """
        try:
            tier = await self._api_async.fetch_market_leverage_tiers(symbol)
            return symbol, tier
        except ccxt.DDoSProtection as e:
            raise DDosProtection(e) from e
        except (ccxt.NetworkError, ccxt.ExchangeError) as e:
            raise TemporaryError(
                f'Could not load leverage tiers for {symbol}'
                f' due to {e.__class__.__name__}. Message: {e}'
            ) from e
        except ccxt.BaseError as e:
            raise OperationalException(e) from e

    def load_leverage_tiers(self) -> Dict[str, List[Dict]]:
        if self.trading_mode == TradingMode.FUTURES:
            if self.exchange_has('fetchLeverageTiers'):
                # Fetch all leverage tiers at once
                return self.get_leverage_tiers()
            elif self.exchange_has('fetchMarketLeverageTiers'):
                # Must fetch the leverage tiers for each market separately
                # * This is slow(~45s) on Okx, makes ~90 api calls to load all linear swap markets
                markets = self.markets

                symbols = [
                    symbol for symbol, market in markets.items()
                    if (self.market_is_future(market)
                        and market['quote'] == self._config['stake_currency'])
                ]

                tiers: Dict[str, List[Dict]] = {}

                tiers_cached = self.load_cached_leverage_tiers(self._config['stake_currency'])
                if tiers_cached:
                    tiers = tiers_cached

                coros = [
                    self.get_market_leverage_tiers(symbol)
                    for symbol in sorted(symbols) if symbol not in tiers]

                # Be verbose here, as this delays startup by ~1 minute.
                if coros:
                    logger.info(
                        f"Initializing leverage_tiers for {len(symbols)} markets. "
                        "This will take about a minute.")
                else:
                    logger.info("Using cached leverage_tiers.")

                async def gather_results(input_coro):
                    return await asyncio.gather(*input_coro, return_exceptions=True)

                for input_coro in chunks(coros, 100):

                    with self._loop_lock:
                        results = self.loop.run_until_complete(gather_results(input_coro))

                    for res in results:
                        if isinstance(res, Exception):
                            logger.warning(f"Leverage tier exception: {repr(res)}")
                            continue
                        symbol, tier = res
                        tiers[symbol] = tier
                if len(coros) > 0:
                    self.cache_leverage_tiers(tiers, self._config['stake_currency'])
                logger.info(f"Done initializing {len(symbols)} markets.")

                return tiers
        return {}

    def cache_leverage_tiers(self, tiers: Dict[str, List[Dict]], stake_currency: str) -> None:

        filename = self._config['datadir'] / "futures" / f"leverage_tiers_{stake_currency}.json"
        if not filename.parent.is_dir():
            filename.parent.mkdir(parents=True)
        data = {
            "updated": datetime.now(timezone.utc),
            "data": tiers,
        }
        file_dump_json(filename, data)

    def load_cached_leverage_tiers(self, stake_currency: str) -> Optional[Dict[str, List[Dict]]]:
        filename = self._config['datadir'] / "futures" / f"leverage_tiers_{stake_currency}.json"
        if filename.is_file():
            try:
                tiers = file_load_json(filename)
                updated = tiers.get('updated')
                if updated:
                    updated_dt = parser.parse(updated)
                    if updated_dt < datetime.now(timezone.utc) - timedelta(weeks=4):
                        logger.info("Cached leverage tiers are outdated. Will update.")
                        return None
                return tiers['data']
            except Exception:
                logger.exception("Error loading cached leverage tiers. Refreshing.")
        return None

    def fill_leverage_tiers(self) -> None:
        """
        Assigns property _leverage_tiers to a dictionary of information about the leverage
        allowed on each pair
        """
        leverage_tiers = self.load_leverage_tiers()
        for pair, tiers in leverage_tiers.items():
            pair_tiers = []
            for tier in tiers:
                pair_tiers.append(self.parse_leverage_tier(tier))
            self._leverage_tiers[pair] = pair_tiers

    def parse_leverage_tier(self, tier) -> Dict:
        info = tier.get('info', {})
        return {
            'minNotional': tier['minNotional'],
            'maxNotional': tier['maxNotional'],
            'maintenanceMarginRate': tier['maintenanceMarginRate'],
            'maxLeverage': tier['maxLeverage'],
            'maintAmt': float(info['cum']) if 'cum' in info else None,
        }

    def get_max_leverage(self, pair: str, stake_amount: Optional[float]) -> float:
        """
        Returns the maximum leverage that a pair can be traded at
        :param pair: The base/quote currency pair being traded
        :stake_amount: The total value of the traders margin_mode in quote currency
        """

        if self.trading_mode == TradingMode.SPOT:
            return 1.0

        if self.trading_mode == TradingMode.FUTURES:

            # Checks and edge cases
            if stake_amount is None:
                raise OperationalException(
                    f'{self.name}.get_max_leverage requires argument stake_amount'
                )

            if pair not in self._leverage_tiers:
                # Maybe raise exception because it can't be traded on futures?
                return 1.0

            pair_tiers = self._leverage_tiers[pair]

            if stake_amount == 0:
                return self._leverage_tiers[pair][0]['maxLeverage']  # Max lev for lowest amount

            for tier_index in range(len(pair_tiers)):

                tier = pair_tiers[tier_index]
                lev = tier['maxLeverage']

                if tier_index < len(pair_tiers) - 1:
                    next_tier = pair_tiers[tier_index + 1]
                    next_floor = next_tier['minNotional'] / next_tier['maxLeverage']
                    if next_floor > stake_amount:  # Next tier min too high for stake amount
                        return min((tier['maxNotional'] / stake_amount), lev)
                        #
                        # With the two leverage tiers below,
                        # - a stake amount of 150 would mean a max leverage of (10000 / 150) = 66.66
                        # - stakes below 133.33 = max_lev of 75
                        # - stakes between 133.33-200 = max_lev of 10000/stake = 50.01-74.99
                        # - stakes from 200 + 1000 = max_lev of 50
                        #
                        # {
                        #     "min": 0,      # stake = 0.0
                        #     "max": 10000,  # max_stake@75 = 10000/75 = 133.33333333333334
                        #     "lev": 75,
                        # },
                        # {
                        #     "min": 10000,  # stake = 200.0
                        #     "max": 50000,  # max_stake@50 = 50000/50 = 1000.0
                        #     "lev": 50,
                        # }
                        #

                else:  # if on the last tier
                    if stake_amount > tier['maxNotional']:
                        # If stake is > than max tradeable amount
                        raise InvalidOrderException(f'Amount {stake_amount} too high for {pair}')
                    else:
                        return tier['maxLeverage']

            raise OperationalException(
                'Looped through all tiers without finding a max leverage. Should never be reached'
            )

        elif self.trading_mode == TradingMode.MARGIN:  # Search markets.limits for max lev
            market = self.markets[pair]
            if market['limits']['leverage']['max'] is not None:
                return market['limits']['leverage']['max']
            else:
                return 1.0  # Default if max leverage cannot be found
        else:
            return 1.0

    @retrier
    def _set_leverage(
        self,
        leverage: float,
        pair: Optional[str] = None,
        accept_fail: bool = False,
    ):
        """
        Set's the leverage before making a trade, in order to not
        have the same leverage on every trade
        """
        if self._config['dry_run'] or not self.exchange_has("setLeverage"):
            # Some exchanges only support one margin_mode type
            return
        if self._ft_has.get('floor_leverage', False) is True:
            # Rounding for binance ...
            leverage = floor(leverage)
        try:
            res = self._api.set_leverage(symbol=pair, leverage=leverage)
            self._log_exchange_response('set_leverage', res)
        except ccxt.DDoSProtection as e:
            raise DDosProtection(e) from e
        except (ccxt.BadRequest, ccxt.InsufficientFunds) as e:
            if not accept_fail:
                raise TemporaryError(
                    f'Could not set leverage due to {e.__class__.__name__}. Message: {e}') from e
        except (ccxt.NetworkError, ccxt.ExchangeError) as e:
            raise TemporaryError(
                f'Could not set leverage due to {e.__class__.__name__}. Message: {e}') from e
        except ccxt.BaseError as e:
            raise OperationalException(e) from e

    def get_interest_rate(self) -> float:
        """
        Retrieve interest rate - necessary for Margin trading.
        Should not call the exchange directly when used from backtesting.
        """
        return 0.0

    def funding_fee_cutoff(self, open_date: datetime) -> bool:
        """
        Funding fees are only charged at full hours (usually every 4-8h).
        Therefore a trade opening at 10:00:01 will not be charged a funding fee until the next hour.
        :param open_date: The open date for a trade
        :return: True if the date falls on a full hour, False otherwise
        """
        return open_date.minute == 0 and open_date.second == 0

    @retrier
    def set_margin_mode(self, pair: str, margin_mode: MarginMode, accept_fail: bool = False,
                        params: dict = {}):
        """
        Set's the margin mode on the exchange to cross or isolated for a specific pair
        :param pair: base/quote currency pair (e.g. "ADA/USDT")
        """
        if self._config['dry_run'] or not self.exchange_has("setMarginMode"):
            # Some exchanges only support one margin_mode type
            return

        try:
            res = self._api.set_margin_mode(margin_mode.value, pair, params)
            self._log_exchange_response('set_margin_mode', res)
        except ccxt.DDoSProtection as e:
            raise DDosProtection(e) from e
        except ccxt.BadRequest as e:
            if not accept_fail:
                raise TemporaryError(
                    f'Could not set margin mode due to {e.__class__.__name__}. Message: {e}') from e
        except (ccxt.NetworkError, ccxt.ExchangeError) as e:
            raise TemporaryError(
                f'Could not set margin mode due to {e.__class__.__name__}. Message: {e}') from e
        except ccxt.BaseError as e:
            raise OperationalException(e) from e

    def _fetch_and_calculate_funding_fees(
        self,
        pair: str,
        amount: float,
        is_short: bool,
        open_date: datetime,
        close_date: Optional[datetime] = None
    ) -> float:
        """
        Fetches and calculates the sum of all funding fees that occurred for a pair
        during a futures trade.
        Only used during dry-run or if the exchange does not provide a funding_rates endpoint.
        :param pair: The quote/base pair of the trade
        :param amount: The quantity of the trade
        :param is_short: trade direction
        :param open_date: The date and time that the trade started
        :param close_date: The date and time that the trade ended
        """

        if self.funding_fee_cutoff(open_date):
            # Shift back to 1h candle to avoid missing funding fees
            # Only really relevant for trades very close to the full hour
            open_date = timeframe_to_prev_date('1h', open_date)
        timeframe = self._ft_has['mark_ohlcv_timeframe']
        timeframe_ff = self._ft_has['funding_fee_timeframe']
        mark_price_type = CandleType.from_string(self._ft_has["mark_ohlcv_price"])

        if not close_date:
            close_date = datetime.now(timezone.utc)
        since_ms = int(timeframe_to_prev_date(timeframe, open_date).timestamp()) * 1000

        mark_comb: PairWithTimeframe = (pair, timeframe, mark_price_type)
        funding_comb: PairWithTimeframe = (pair, timeframe_ff, CandleType.FUNDING_RATE)

        candle_histories = self.refresh_latest_ohlcv(
            [mark_comb, funding_comb],
            since_ms=since_ms,
            cache=False,
            drop_incomplete=False,
        )
        try:
            # we can't assume we always get histories - for example during exchange downtimes
            funding_rates = candle_histories[funding_comb]
            mark_rates = candle_histories[mark_comb]
        except KeyError:
            raise ExchangeError("Could not find funding rates.") from None

        funding_mark_rates = self.combine_funding_and_mark(funding_rates, mark_rates)

        return self.calculate_funding_fees(
            funding_mark_rates,
            amount=amount,
            is_short=is_short,
            open_date=open_date,
            close_date=close_date
        )

    @staticmethod
    def combine_funding_and_mark(funding_rates: DataFrame, mark_rates: DataFrame,
                                 futures_funding_rate: Optional[int] = None) -> DataFrame:
        """
        Combine funding-rates and mark-rates dataframes
        :param funding_rates: Dataframe containing Funding rates (Type FUNDING_RATE)
        :param mark_rates: Dataframe containing Mark rates (Type mark_ohlcv_price)
        :param futures_funding_rate: Fake funding rate to use if funding_rates are not available
        """
        if futures_funding_rate is None:
            return mark_rates.merge(
                funding_rates, on='date', how="inner", suffixes=["_mark", "_fund"])
        else:
            if len(funding_rates) == 0:
                # No funding rate candles - full fillup with fallback variable
                mark_rates['open_fund'] = futures_funding_rate
                return mark_rates.rename(
                        columns={'open': 'open_mark',
                                 'close': 'close_mark',
                                 'high': 'high_mark',
                                 'low': 'low_mark',
                                 'volume': 'volume_mark'})

            else:
                # Fill up missing funding_rate candles with fallback value
                combined = mark_rates.merge(
                    funding_rates, on='date', how="outer", suffixes=["_mark", "_fund"]
                    )
                combined['open_fund'] = combined['open_fund'].fillna(futures_funding_rate)
                return combined

    def calculate_funding_fees(
        self,
        df: DataFrame,
        amount: float,
        is_short: bool,
        open_date: datetime,
        close_date: datetime,
        time_in_ratio: Optional[float] = None
    ) -> float:
        """
        calculates the sum of all funding fees that occurred for a pair during a futures trade
        :param df: Dataframe containing combined funding and mark rates
                   as `open_fund` and `open_mark`.
        :param amount: The quantity of the trade
        :param is_short: trade direction
        :param open_date: The date and time that the trade started
        :param close_date: The date and time that the trade ended
        :param time_in_ratio: Not used by most exchange classes
        """
        fees: float = 0

        if not df.empty:
            df1 = df[(df['date'] >= open_date) & (df['date'] <= close_date)]
            fees = sum(df1['open_fund'] * df1['open_mark'] * amount)

        # Negate fees for longs as funding_fees expects it this way based on live endpoints.
        return fees if is_short else -fees

    def get_funding_fees(
            self, pair: str, amount: float, is_short: bool, open_date: datetime) -> float:
        """
        Fetch funding fees, either from the exchange (live) or calculates them
        based on funding rate/mark price history
        :param pair: The quote/base pair of the trade
        :param is_short: trade direction
        :param amount: Trade amount
        :param open_date: Open date of the trade
        :return: funding fee since open_date
        """
        if self.trading_mode == TradingMode.FUTURES:
            try:
                if self._config['dry_run']:
                    funding_fees = self._fetch_and_calculate_funding_fees(
                        pair, amount, is_short, open_date)
                else:
                    funding_fees = self._get_funding_fees_from_exchange(pair, open_date)
                return funding_fees
            except ExchangeError:
                logger.warning(f"Could not update funding fees for {pair}.")

        return 0.0

    def get_liquidation_price(
        self,
        pair: str,
        # Dry-run
        open_rate: float,   # Entry price of position
        is_short: bool,
        amount: float,  # Absolute value of position size
        stake_amount: float,
        leverage: float,
        wallet_balance: float,
        mm_ex_1: float = 0.0,  # (Binance) Cross only
        upnl_ex_1: float = 0.0,  # (Binance) Cross only
    ) -> Optional[float]:
        """
        Set's the margin mode on the exchange to cross or isolated for a specific pair
        """
        if self.trading_mode == TradingMode.SPOT:
            return None
        elif (self.trading_mode != TradingMode.FUTURES):
            raise OperationalException(
                f"{self.name} does not support {self.margin_mode} {self.trading_mode}")

        liquidation_price = None
        if self._config['dry_run'] or not self.exchange_has("fetchPositions"):

            liquidation_price = self.dry_run_liquidation_price(
                pair=pair,
                open_rate=open_rate,
                is_short=is_short,
                amount=amount,
                leverage=leverage,
                stake_amount=stake_amount,
                wallet_balance=wallet_balance,
                mm_ex_1=mm_ex_1,
                upnl_ex_1=upnl_ex_1
            )
        else:
            positions = self.fetch_positions(pair)
            if len(positions) > 0:
                pos = positions[0]
                liquidation_price = pos['liquidationPrice']

        if liquidation_price is not None:
            buffer_amount = abs(open_rate - liquidation_price) * self.liquidation_buffer
            liquidation_price_buffer = (
                liquidation_price - buffer_amount
                if is_short else
                liquidation_price + buffer_amount
            )
            return max(liquidation_price_buffer, 0.0)
        else:
            return None

    def dry_run_liquidation_price(
        self,
        pair: str,
        open_rate: float,   # Entry price of position
        is_short: bool,
        amount: float,
        stake_amount: float,
        leverage: float,
        wallet_balance: float,  # Or margin balance
        mm_ex_1: float = 0.0,  # (Binance) Cross only
        upnl_ex_1: float = 0.0,  # (Binance) Cross only
    ) -> Optional[float]:
        """
        Important: Must be fetching data from cached values as this is used by backtesting!
        PERPETUAL:
         gate: https://www.gate.io/help/futures/futures/27724/liquidation-price-bankruptcy-price
         > Liquidation Price = (Entry Price ± Margin / Contract Multiplier / Size) /
                                [ 1 ± (Maintenance Margin Ratio + Taker Rate)]
            Wherein, "+" or "-" depends on whether the contract goes long or short:
            "-" for long, and "+" for short.

         okex: https://www.okex.com/support/hc/en-us/articles/
            360053909592-VI-Introduction-to-the-isolated-mode-of-Single-Multi-currency-Portfolio-margin

        :param pair: Pair to calculate liquidation price for
        :param open_rate: Entry price of position
        :param is_short: True if the trade is a short, false otherwise
        :param amount: Absolute value of position size incl. leverage (in base currency)
        :param stake_amount: Stake amount - Collateral in settle currency.
        :param leverage: Leverage used for this position.
        :param trading_mode: SPOT, MARGIN, FUTURES, etc.
        :param margin_mode: Either ISOLATED or CROSS
        :param wallet_balance: Amount of margin_mode in the wallet being used to trade
            Cross-Margin Mode: crossWalletBalance
            Isolated-Margin Mode: isolatedWalletBalance

        # * Not required by Gate or OKX
        :param mm_ex_1:
        :param upnl_ex_1:
        """

        market = self.markets[pair]
        taker_fee_rate = market['taker']
        mm_ratio, _ = self.get_maintenance_ratio_and_amt(pair, stake_amount)

        if self.trading_mode == TradingMode.FUTURES and self.margin_mode == MarginMode.ISOLATED:

            if market['inverse']:
                raise OperationalException(
                    "Freqtrade does not yet support inverse contracts")

            value = wallet_balance / amount

            mm_ratio_taker = (mm_ratio + taker_fee_rate)
            if is_short:
                return (open_rate + value) / (1 + mm_ratio_taker)
            else:
                return (open_rate - value) / (1 - mm_ratio_taker)
        else:
            raise OperationalException(
                "Freqtrade only supports isolated futures for leverage trading")

    def get_maintenance_ratio_and_amt(
        self,
        pair: str,
        nominal_value: float,
    ) -> Tuple[float, Optional[float]]:
        """
        Important: Must be fetching data from cached values as this is used by backtesting!
        :param pair: Market symbol
        :param nominal_value: The total trade amount in quote currency including leverage
        maintenance amount only on Binance
        :return: (maintenance margin ratio, maintenance amount)
        """

        if (self._config.get('runmode') in OPTIMIZE_MODES
                or self.exchange_has('fetchLeverageTiers')
                or self.exchange_has('fetchMarketLeverageTiers')):

            if pair not in self._leverage_tiers:
                raise InvalidOrderException(
                    f"Maintenance margin rate for {pair} is unavailable for {self.name}"
                )

            pair_tiers = self._leverage_tiers[pair]

            for tier in reversed(pair_tiers):
                if nominal_value >= tier['minNotional']:
                    return (tier['maintenanceMarginRate'], tier['maintAmt'])

            raise ExchangeError("nominal value can not be lower than 0")
            # The lowest notional_floor for any pair in fetch_leverage_tiers is always 0 because it
            # describes the min amt for a tier, and the lowest tier will always go down to 0
        else:
            raise ExchangeError(f"Cannot get maintenance ratio using {self.name}")<|MERGE_RESOLUTION|>--- conflicted
+++ resolved
@@ -2590,15 +2590,8 @@
                 )
                 trades = await self._api_async.fetch_trades(pair, since=since, limit=candle_limit)
             trades = self._trades_contracts_to_amount(trades)
-<<<<<<< HEAD
-
-            if trades:
-                logger.debug("Fetched trades for pair %s, datetime: %s (%d).", pair, trades[0]['datetime'],  trades[0]['timestamp']  )
-            return trades_dict_to_list(trades)
-=======
             pagination_value = self._get_trade_pagination_next_value(trades)
             return trades_dict_to_list(trades), pagination_value
->>>>>>> f7472ca7
         except ccxt.NotSupported as e:
             raise OperationalException(
                 f'Exchange {self._api.name} does not support fetching historical trade data.'
@@ -2652,32 +2645,16 @@
         # Skip last trade by default since its the key for the next call
         x = slice(None, -1) if has_overlap else slice(None)
 
-<<<<<<< HEAD
         if not until and not stop_on_from_id:
             raise "stop_on_from_id must be set if until is not set"
-
-        if not from_id:
-=======
         if not from_id or not self._valid_trade_pagination_id(pair, from_id):
->>>>>>> f7472ca7
             # Fetch first elements using timebased method to get an ID to paginate on
             # Depending on the Exchange, this can introduce a drift at the start of the interval
             # of up to an hour.
             # e.g. Binance returns the "last 1000" candles within a 1h time interval
             # - so we will miss the first trades.
-<<<<<<< HEAD
-            trade = await self._async_fetch_trades(pair, since=since)
-            if trade:
-                # DEFAULT_TRADES_COLUMNS: 0 -> timestamp
-                # DEFAULT_TRADES_COLUMNS: 1 -> id
-                from_id = trade[-1][1]
-                trades.extend(trade[:-1])
-            else:
-                return (pair, trades)
-=======
             t, from_id = await self._async_fetch_trades(pair, since=since)
             trades.extend(t[x])
->>>>>>> f7472ca7
         while True:
             try:
                 t, from_id_next = await self._async_fetch_trades(
