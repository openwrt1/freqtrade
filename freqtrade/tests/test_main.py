# pragma pylint: disable=missing-docstring

from copy import deepcopy
from unittest.mock import MagicMock

import pytest

from freqtrade import OperationalException
from freqtrade.arguments import Arguments
from freqtrade.freqtradebot import FreqtradeBot
from freqtrade.main import main
from freqtrade.state import State
from freqtrade.tests.conftest import log_has, patch_exchange
from freqtrade.worker import Worker


def test_parse_args_backtesting(mocker) -> None:
    """
    Test that main() can start backtesting and also ensure we can pass some specific arguments
    further argument parsing is done in test_arguments.py
    """
<<<<<<< HEAD
    backtesting_mock = mocker.patch('freqtrade.optimize.backtesting.start', MagicMock())
    # it's sys.exit(0) at the end of backtesting
    with pytest.raises(SystemExit):
        main(['backtesting'])
=======
    backtesting_mock = mocker.patch('freqtrade.optimize.start_backtesting', MagicMock())
    main(['backtesting'])
>>>>>>> 9fab7e61
    assert backtesting_mock.call_count == 1
    call_args = backtesting_mock.call_args[0][0]
    assert call_args.config == ['config.json']
    assert call_args.live is False
    assert call_args.loglevel == 0
    assert call_args.subparser == 'backtesting'
    assert call_args.func is not None
    assert call_args.ticker_interval is None


def test_main_start_hyperopt(mocker) -> None:
<<<<<<< HEAD
    hyperopt_mock = mocker.patch('freqtrade.optimize.hyperopt.start', MagicMock())
    # it's sys.exit(0) at the end of hyperopt
    with pytest.raises(SystemExit):
        main(['hyperopt'])
=======
    hyperopt_mock = mocker.patch('freqtrade.optimize.start_hyperopt', MagicMock())
    main(['hyperopt'])
>>>>>>> 9fab7e61
    assert hyperopt_mock.call_count == 1
    call_args = hyperopt_mock.call_args[0][0]
    assert call_args.config == ['config.json']
    assert call_args.loglevel == 0
    assert call_args.subparser == 'hyperopt'
    assert call_args.func is not None


def test_main_fatal_exception(mocker, default_conf, caplog) -> None:
    patch_exchange(mocker)
    mocker.patch('freqtrade.freqtradebot.FreqtradeBot.cleanup', MagicMock())
    mocker.patch('freqtrade.worker.Worker._worker', MagicMock(side_effect=Exception))
    mocker.patch(
        'freqtrade.configuration.Configuration._load_config_file',
        lambda *args, **kwargs: default_conf
    )
    mocker.patch('freqtrade.freqtradebot.RPCManager', MagicMock())
    mocker.patch('freqtrade.freqtradebot.persistence.init', MagicMock())

    args = ['-c', 'config.json.example']

    # Test Main + the KeyboardInterrupt exception
    with pytest.raises(SystemExit):
        main(args)
    assert log_has('Using config: config.json.example ...', caplog.record_tuples)
    assert log_has('Fatal exception!', caplog.record_tuples)


def test_main_keyboard_interrupt(mocker, default_conf, caplog) -> None:
    patch_exchange(mocker)
    mocker.patch('freqtrade.freqtradebot.FreqtradeBot.cleanup', MagicMock())
    mocker.patch('freqtrade.worker.Worker._worker', MagicMock(side_effect=KeyboardInterrupt))
    mocker.patch(
        'freqtrade.configuration.Configuration._load_config_file',
        lambda *args, **kwargs: default_conf
    )
    mocker.patch('freqtrade.freqtradebot.RPCManager', MagicMock())
    mocker.patch('freqtrade.freqtradebot.persistence.init', MagicMock())

    args = ['-c', 'config.json.example']

    # Test Main + the KeyboardInterrupt exception
    with pytest.raises(SystemExit):
        main(args)
    assert log_has('Using config: config.json.example ...', caplog.record_tuples)
    assert log_has('SIGINT received, aborting ...', caplog.record_tuples)


def test_main_operational_exception(mocker, default_conf, caplog) -> None:
    patch_exchange(mocker)
    mocker.patch('freqtrade.freqtradebot.FreqtradeBot.cleanup', MagicMock())
    mocker.patch(
        'freqtrade.worker.Worker._worker',
        MagicMock(side_effect=OperationalException('Oh snap!'))
    )
    mocker.patch(
        'freqtrade.configuration.Configuration._load_config_file',
        lambda *args, **kwargs: default_conf
    )
    mocker.patch('freqtrade.freqtradebot.RPCManager', MagicMock())
    mocker.patch('freqtrade.freqtradebot.persistence.init', MagicMock())

    args = ['-c', 'config.json.example']

    # Test Main + the KeyboardInterrupt exception
    with pytest.raises(SystemExit):
        main(args)
    assert log_has('Using config: config.json.example ...', caplog.record_tuples)
    assert log_has('Oh snap!', caplog.record_tuples)


def test_main_reload_conf(mocker, default_conf, caplog) -> None:
    patch_exchange(mocker)
    mocker.patch('freqtrade.freqtradebot.FreqtradeBot.cleanup', MagicMock())
    # Simulate Running, reload, running workflow
    worker_mock = MagicMock(side_effect=[State.RUNNING,
                                         State.RELOAD_CONF,
                                         State.RUNNING,
                                         OperationalException("Oh snap!")])
    mocker.patch('freqtrade.worker.Worker._worker', worker_mock)
    mocker.patch(
        'freqtrade.configuration.Configuration._load_config_file',
        lambda *args, **kwargs: default_conf
    )
    reconfigure_mock = mocker.patch('freqtrade.main.Worker._reconfigure', MagicMock())

    mocker.patch('freqtrade.freqtradebot.RPCManager', MagicMock())
    mocker.patch('freqtrade.freqtradebot.persistence.init', MagicMock())

    args = Arguments(['-c', 'config.json.example'], '').get_parsed_arg()
    worker = Worker(args=args, config=default_conf)
    with pytest.raises(SystemExit):
        main(['-c', 'config.json.example'])

    assert log_has('Using config: config.json.example ...', caplog.record_tuples)
    assert worker_mock.call_count == 4
    assert reconfigure_mock.call_count == 1
    assert isinstance(worker.freqtrade, FreqtradeBot)


def test_reconfigure(mocker, default_conf) -> None:
    patch_exchange(mocker)
    mocker.patch('freqtrade.freqtradebot.FreqtradeBot.cleanup', MagicMock())
    mocker.patch(
        'freqtrade.worker.Worker._worker',
        MagicMock(side_effect=OperationalException('Oh snap!'))
    )
    mocker.patch(
        'freqtrade.configuration.Configuration._load_config_file',
        lambda *args, **kwargs: default_conf
    )
    mocker.patch('freqtrade.freqtradebot.RPCManager', MagicMock())
    mocker.patch('freqtrade.freqtradebot.persistence.init', MagicMock())

    args = Arguments(['-c', 'config.json.example'], '').get_parsed_arg()
    worker = Worker(args=args, config=default_conf)
    freqtrade = worker.freqtrade

    # Renew mock to return modified data
    conf = deepcopy(default_conf)
    conf['stake_amount'] += 1
    mocker.patch(
        'freqtrade.configuration.Configuration._load_config_file',
        lambda *args, **kwargs: conf
    )

    worker._config = conf
    # reconfigure should return a new instance
    worker._reconfigure()
    freqtrade2 = worker.freqtrade

    # Verify we have a new instance with the new config
    assert freqtrade is not freqtrade2
    assert freqtrade.config['stake_amount'] + 1 == freqtrade2.config['stake_amount']<|MERGE_RESOLUTION|>--- conflicted
+++ resolved
@@ -19,15 +19,10 @@
     Test that main() can start backtesting and also ensure we can pass some specific arguments
     further argument parsing is done in test_arguments.py
     """
-<<<<<<< HEAD
-    backtesting_mock = mocker.patch('freqtrade.optimize.backtesting.start', MagicMock())
+    backtesting_mock = mocker.patch('freqtrade.optimize.start_backtesting', MagicMock())
     # it's sys.exit(0) at the end of backtesting
     with pytest.raises(SystemExit):
         main(['backtesting'])
-=======
-    backtesting_mock = mocker.patch('freqtrade.optimize.start_backtesting', MagicMock())
-    main(['backtesting'])
->>>>>>> 9fab7e61
     assert backtesting_mock.call_count == 1
     call_args = backtesting_mock.call_args[0][0]
     assert call_args.config == ['config.json']
@@ -39,15 +34,10 @@
 
 
 def test_main_start_hyperopt(mocker) -> None:
-<<<<<<< HEAD
-    hyperopt_mock = mocker.patch('freqtrade.optimize.hyperopt.start', MagicMock())
+    hyperopt_mock = mocker.patch('freqtrade.optimize.start_hyperopt', MagicMock())
     # it's sys.exit(0) at the end of hyperopt
     with pytest.raises(SystemExit):
         main(['hyperopt'])
-=======
-    hyperopt_mock = mocker.patch('freqtrade.optimize.start_hyperopt', MagicMock())
-    main(['hyperopt'])
->>>>>>> 9fab7e61
     assert hyperopt_mock.call_count == 1
     call_args = hyperopt_mock.call_args[0][0]
     assert call_args.config == ['config.json']
