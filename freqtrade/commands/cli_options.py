"""
Definition of cli arguments used in arguments.py
"""
from argparse import SUPPRESS, ArgumentTypeError

from freqtrade import __version__, constants
from freqtrade.constants import HYPEROPT_LOSS_BUILTIN
from freqtrade.enums import CandleType


def check_int_positive(value: str) -> int:
    try:
        uint = int(value)
        if uint <= 0:
            raise ValueError
    except ValueError:
        raise ArgumentTypeError(
            f"{value} is invalid for this parameter, should be a positive integer value"
        )
    return uint


def check_int_nonzero(value: str) -> int:
    try:
        uint = int(value)
        if uint == 0:
            raise ValueError
    except ValueError:
        raise ArgumentTypeError(
            f"{value} is invalid for this parameter, should be a non-zero integer value"
        )
    return uint


class Arg:
    # Optional CLI arguments
    def __init__(self, *args, **kwargs):
        self.cli = args
        self.kwargs = kwargs


# List of available command line options
AVAILABLE_CLI_OPTIONS = {
    # Common options
    "verbosity": Arg(
        '-v', '--verbose',
        help='Verbose mode (-vv for more, -vvv to get all messages).',
        action='count',
        default=0,
    ),
    "logfile": Arg(
        '--logfile',
        help="Log to the file specified. Special values are: 'syslog', 'journald'. "
             "See the documentation for more details.",
        metavar='FILE',
    ),
    "version": Arg(
        '-V', '--version',
        action='version',
        version=f'%(prog)s {__version__}',
    ),
    "config": Arg(
        '-c', '--config',
        help=f'Specify configuration file (default: `userdir/{constants.DEFAULT_CONFIG}` '
        f'or `config.json` whichever exists). '
        f'Multiple --config options may be used. '
        f'Can be set to `-` to read config from stdin.',
        action='append',
        metavar='PATH',
    ),
    "datadir": Arg(
        '-d', '--datadir',
        help='Path to directory with historical backtesting data.',
        metavar='PATH',
    ),
    "user_data_dir": Arg(
        '--userdir', '--user-data-dir',
        help='Path to userdata directory.',
        metavar='PATH',
    ),
    "reset": Arg(
        '--reset',
        help='Reset sample files to their original state.',
        action='store_true',
    ),
    "recursive_strategy_search": Arg(
        '--recursive-strategy-search',
        help='Recursively search for a strategy in the strategies folder.',
        action='store_true',
    ),
    # Main options
    "strategy": Arg(
        '-s', '--strategy',
        help='Specify strategy class name which will be used by the bot.',
        metavar='NAME',
    ),
    "strategy_path": Arg(
        '--strategy-path',
        help='Specify additional strategy lookup path.',
        metavar='PATH',
    ),
    "db_url": Arg(
        '--db-url',
        help=f'Override trades database URL, this is useful in custom deployments '
        f'(default: `{constants.DEFAULT_DB_PROD_URL}` for Live Run mode, '
        f'`{constants.DEFAULT_DB_DRYRUN_URL}` for Dry Run).',
        metavar='PATH',
    ),
    "db_url_from": Arg(
        '--db-url-from',
        help='Source db url to use when migrating a database.',
        metavar='PATH',
    ),
    "sd_notify": Arg(
        '--sd-notify',
        help='Notify systemd service manager.',
        action='store_true',
    ),
    "dry_run": Arg(
        '--dry-run',
        help='Enforce dry-run for trading (removes Exchange secrets and simulates trades).',
        action='store_true',
    ),
    "dry_run_wallet": Arg(
        '--dry-run-wallet', '--starting-balance',
        help='Starting balance, used for backtesting / hyperopt and dry-runs.',
        type=float,
    ),
    # Optimize common
    "timeframe": Arg(
        '-i', '--timeframe',
        help='Specify timeframe (`1m`, `5m`, `30m`, `1h`, `1d`).',
    ),
    "timerange": Arg(
        '--timerange',
        help='Specify what timerange of data to use.',
    ),
    "max_open_trades": Arg(
        '--max-open-trades',
        help='Override the value of the `max_open_trades` configuration setting.',
        type=int,
        metavar='INT',
    ),
    "stake_amount": Arg(
        '--stake-amount',
        help='Override the value of the `stake_amount` configuration setting.',
    ),
    # Backtesting
    "timeframe_detail": Arg(
        '--timeframe-detail',
        help='Specify detail timeframe for backtesting (`1m`, `5m`, `30m`, `1h`, `1d`).',
    ),
    "position_stacking": Arg(
        '--eps', '--enable-position-stacking',
        help='Allow buying the same pair multiple times (position stacking).',
        action='store_true',
        default=False,
    ),
    "use_max_market_positions": Arg(
        '--dmmp', '--disable-max-market-positions',
        help='Disable applying `max_open_trades` during backtest '
        '(same as setting `max_open_trades` to a very high number).',
        action='store_false',
        default=True,
    ),
    "backtest_show_pair_list": Arg(
        '--show-pair-list',
        help='Show backtesting pairlist sorted by profit.',
        action='store_true',
        default=False,
    ),
    "enable_protections": Arg(
        '--enable-protections', '--enableprotections',
        help='Enable protections for backtesting.'
        'Will slow backtesting down by a considerable amount, but will include '
        'configured protections',
        action='store_true',
        default=False,
    ),
    "strategy_list": Arg(
        '--strategy-list',
        help='Provide a space-separated list of strategies to backtest. '
        'Please note that timeframe needs to be set either in config '
        'or via command line. When using this together with `--export trades`, '
        'the strategy-name is injected into the filename '
        '(so `backtest-data.json` becomes `backtest-data-SampleStrategy.json`',
        nargs='+',
    ),
    "export": Arg(
        '--export',
        help='Export backtest results (default: trades).',
        choices=constants.EXPORT_OPTIONS,
    ),
    "exportfilename": Arg(
        "--export-filename",
        "--backtest-filename",
        help="Use this filename for backtest results."
        "Requires `--export` to be set as well. "
        "Example: `--export-filename=user_data/backtest_results/backtest_today.json`",
        metavar="PATH",
    ),
    "disableparamexport": Arg(
        '--disable-param-export',
        help="Disable automatic hyperopt parameter export.",
        action='store_true',
    ),
    "fee": Arg(
        '--fee',
        help='Specify fee ratio. Will be applied twice (on trade entry and exit).',
        type=float,
        metavar='FLOAT',
    ),
    "backtest_breakdown": Arg(
        '--breakdown',
        help='Show backtesting breakdown per [day, week, month].',
        nargs='+',
        choices=constants.BACKTEST_BREAKDOWNS
    ),
    "backtest_cache": Arg(
        '--cache',
        help='Load a cached backtest result no older than specified age (default: %(default)s).',
        default=constants.BACKTEST_CACHE_DEFAULT,
        choices=constants.BACKTEST_CACHE_AGE,
    ),
    # Edge
    "stoploss_range": Arg(
        '--stoplosses',
        help='Defines a range of stoploss values against which edge will assess the strategy. '
        'The format is "min,max,step" (without any space). '
        'Example: `--stoplosses=-0.01,-0.1,-0.001`',
    ),
    # Hyperopt
    "hyperopt": Arg(
        '--hyperopt',
        help=SUPPRESS,
        metavar='NAME',
        required=False,
    ),
    "hyperopt_path": Arg(
        '--hyperopt-path',
        help='Specify additional lookup path for Hyperopt Loss functions.',
        metavar='PATH',
    ),
    "epochs": Arg(
        '-e', '--epochs',
        help='Specify number of epochs (default: %(default)d).',
        type=check_int_positive,
        metavar='INT',
        default=constants.HYPEROPT_EPOCH,
    ),
    "spaces": Arg(
        '--spaces',
        help='Specify which parameters to hyperopt. Space-separated list.',
        choices=['all', 'buy', 'sell', 'roi', 'stoploss', 'trailing', 'protection', 'default'],
        nargs='+',
        default='default',
    ),
    "print_all": Arg(
        '--print-all',
        help='Print all results, not only the best ones.',
        action='store_true',
        default=False,
    ),
    "print_colorized": Arg(
        '--no-color',
        help='Disable colorization of hyperopt results. May be useful if you are '
        'redirecting output to a file.',
        action='store_false',
        default=True,
    ),
    "print_json": Arg(
        '--print-json',
        help='Print output in JSON format.',
        action='store_true',
        default=False,
    ),
    "export_csv": Arg(
        '--export-csv',
        help='Export to CSV-File.'
        ' This will disable table print.'
        ' Example: --export-csv hyperopt.csv',
        metavar='FILE',
    ),
    "hyperopt_jobs": Arg(
        '-j', '--job-workers',
        help='The number of concurrently running jobs for hyperoptimization '
        '(hyperopt worker processes). '
        'If -1 (default), all CPUs are used, for -2, all CPUs but one are used, etc. '
        'If 1 is given, no parallel computing code is used at all.',
        type=int,
        metavar='JOBS',
        default=-1,
    ),
    "hyperopt_random_state": Arg(
        '--random-state',
        help='Set random state to some positive integer for reproducible hyperopt results.',
        type=check_int_positive,
        metavar='INT',
    ),
    "hyperopt_min_trades": Arg(
        '--min-trades',
        help="Set minimal desired number of trades for evaluations in the hyperopt "
        "optimization path (default: 1).",
        type=check_int_positive,
        metavar='INT',
        default=1,
    ),
    "hyperopt_loss": Arg(
        '--hyperopt-loss', '--hyperoptloss',
        help='Specify the class name of the hyperopt loss function class (IHyperOptLoss). '
        'Different functions can generate completely different results, '
        'since the target for optimization is different. Built-in Hyperopt-loss-functions are: '
        f'{", ".join(HYPEROPT_LOSS_BUILTIN)}',
        metavar='NAME',
    ),
    "hyperoptexportfilename": Arg(
        '--hyperopt-filename',
        help='Hyperopt result filename.'
        'Example: `--hyperopt-filename=hyperopt_results_2020-09-27_16-20-48.pickle`',
        metavar='FILENAME',
    ),
    # List exchanges
    "print_one_column": Arg(
        '-1', '--one-column',
        help='Print output in one column.',
        action='store_true',
    ),
    "list_exchanges_all": Arg(
        '-a', '--all',
        help='Print all exchanges known to the ccxt library.',
        action='store_true',
    ),
    # List pairs / markets
    "list_pairs_all": Arg(
        '-a', '--all',
        help='Print all pairs or market symbols. By default only active '
             'ones are shown.',
        action='store_true',
    ),
    "print_list": Arg(
        '--print-list',
        help='Print list of pairs or market symbols. By default data is '
             'printed in the tabular format.',
        action='store_true',
    ),
    "list_pairs_print_json": Arg(
        '--print-json',
        help='Print list of pairs or market symbols in JSON format.',
        action='store_true',
        default=False,
    ),
    "print_csv": Arg(
        '--print-csv',
        help='Print exchange pair or market data in the csv format.',
        action='store_true',
    ),
    "quote_currencies": Arg(
        '--quote',
        help='Specify quote currency(-ies). Space-separated list.',
        nargs='+',
        metavar='QUOTE_CURRENCY',
    ),
    "base_currencies": Arg(
        '--base',
        help='Specify base currency(-ies). Space-separated list.',
        nargs='+',
        metavar='BASE_CURRENCY',
    ),
    "trading_mode": Arg(
        '--trading-mode',
        help='Select Trading mode',
        choices=constants.TRADING_MODES,
    ),
    "candle_types": Arg(
        '--candle-types',
        help='Select candle type to use',
        choices=[c.value for c in CandleType],
        nargs='+',
    ),
    # Script options
    "pairs": Arg(
        '-p', '--pairs',
        help='Limit command to these pairs. Pairs are space-separated.',
        nargs='+',
    ),
    # Download data
    "pairs_file": Arg(
        '--pairs-file',
        help='File containing a list of pairs to download.',
        metavar='FILE',
    ),
    "days": Arg(
        '--days',
        help='Download data for given number of days.',
        type=check_int_positive,
        metavar='INT',
    ),
    "include_inactive": Arg(
        '--include-inactive-pairs',
        help='Also download data from inactive pairs.',
        action='store_true',
    ),
    "new_pairs_days": Arg(
        '--new-pairs-days',
        help='Download data of new pairs for given number of days. Default: `%(default)s`.',
        type=check_int_positive,
        metavar='INT',
    ),
    "download_trades": Arg(
        '--dl-trades',
        help='Download trades instead of OHLCV data. The bot will resample trades to the '
             'desired timeframe as specified as --timeframes/-t.',
        action='store_true',
    ),
    "format_from": Arg(
        '--format-from',
        help='Source format for data conversion.',
        choices=constants.AVAILABLE_DATAHANDLERS,
        required=True,
    ),
    "format_to": Arg(
        '--format-to',
        help='Destination format for data conversion.',
        choices=constants.AVAILABLE_DATAHANDLERS,
        required=True,
    ),
    "dataformat_ohlcv": Arg(
        '--data-format-ohlcv',
        help='Storage format for downloaded candle (OHLCV) data. (default: `json`).',
        choices=constants.AVAILABLE_DATAHANDLERS,
    ),
    "dataformat_trades": Arg(
        '--data-format-trades',
        help='Storage format for downloaded trades data. (default: `jsongz`).',
        choices=constants.AVAILABLE_DATAHANDLERS,
    ),
    "exchange": Arg(
        '--exchange',
        help=f'Exchange name (default: `{constants.DEFAULT_EXCHANGE}`). '
        f'Only valid if no config is provided.',
    ),
    "timeframes": Arg(
        '-t', '--timeframes',
        help='Specify which tickers to download. Space-separated list. '
        'Default: `1m 5m`.',
        choices=['1m', '3m', '5m', '15m', '30m', '1h', '2h', '4h',
                 '6h', '8h', '12h', '1d', '3d', '1w', '2w', '1M', '1y'],
        default=['1m', '5m'],
        nargs='+',
    ),
    "prepend_data": Arg(
        '--prepend',
        help='Allow data prepending.',
        action='store_true',
    ),
    "erase": Arg(
        '--erase',
        help='Clean all existing data for the selected exchange/pairs/timeframes.',
        action='store_true',
    ),
    "erase_ui_only": Arg(
        '--erase',
        help="Clean UI folder, don't download new version.",
        action='store_true',
        default=False,
    ),
    "ui_version": Arg(
        '--ui-version',
        help=('Specify a specific version of FreqUI to install. '
              'Not specifying this installs the latest version.'),
        type=str,
    ),
    # Templating options
    "template": Arg(
        '--template',
        help='Use a template which is either `minimal`, '
        '`full` (containing multiple sample indicators) or `advanced`. Default: `%(default)s`.',
        choices=['full', 'minimal', 'advanced'],
        default='full',
    ),
    # Plot dataframe
    "indicators1": Arg(
        '--indicators1',
        help='Set indicators from your strategy you want in the first row of the graph. '
        "Space-separated list. Example: `ema3 ema5`. Default: `['sma', 'ema3', 'ema5']`.",
        nargs='+',
    ),
    "indicators2": Arg(
        '--indicators2',
        help='Set indicators from your strategy you want in the third row of the graph. '
        "Space-separated list. Example: `fastd fastk`. Default: `['macd', 'macdsignal']`.",
        nargs='+',
    ),
    "plot_limit": Arg(
        '--plot-limit',
        help='Specify tick limit for plotting. Notice: too high values cause huge files. '
        'Default: %(default)s.',
        type=check_int_positive,
        metavar='INT',
        default=750,
    ),
    "plot_auto_open": Arg(
        '--auto-open',
        help='Automatically open generated plot.',
        action='store_true',
    ),
    "no_trades": Arg(
        '--no-trades',
        help='Skip using trades from backtesting file and DB.',
        action='store_true',
    ),
    "trade_source": Arg(
        '--trade-source',
        help='Specify the source for trades (Can be DB or file (backtest file)) '
        'Default: %(default)s',
        choices=["DB", "file"],
        default="file",
    ),
    "trade_ids": Arg(
        '--trade-ids',
        help='Specify the list of trade ids.',
        nargs='+',
    ),
    # hyperopt-list, hyperopt-show
    "hyperopt_list_profitable": Arg(
        '--profitable',
        help='Select only profitable epochs.',
        action='store_true',
    ),
    "hyperopt_list_best": Arg(
        '--best',
        help='Select only best epochs.',
        action='store_true',
    ),
    "hyperopt_list_min_trades": Arg(
        '--min-trades',
        help='Select epochs with more than INT trades.',
        type=check_int_positive,
        metavar='INT',
    ),
    "hyperopt_list_max_trades": Arg(
        '--max-trades',
        help='Select epochs with less than INT trades.',
        type=check_int_positive,
        metavar='INT',
    ),
    "hyperopt_list_min_avg_time": Arg(
        '--min-avg-time',
        help='Select epochs above average time.',
        type=float,
        metavar='FLOAT',
    ),
    "hyperopt_list_max_avg_time": Arg(
        '--max-avg-time',
        help='Select epochs below average time.',
        type=float,
        metavar='FLOAT',
    ),
    "hyperopt_list_min_avg_profit": Arg(
        '--min-avg-profit',
        help='Select epochs above average profit.',
        type=float,
        metavar='FLOAT',
    ),
    "hyperopt_list_max_avg_profit": Arg(
        '--max-avg-profit',
        help='Select epochs below average profit.',
        type=float,
        metavar='FLOAT',
    ),
    "hyperopt_list_min_total_profit": Arg(
        '--min-total-profit',
        help='Select epochs above total profit.',
        type=float,
        metavar='FLOAT',
    ),
    "hyperopt_list_max_total_profit": Arg(
        '--max-total-profit',
        help='Select epochs below total profit.',
        type=float,
        metavar='FLOAT',
    ),
    "hyperopt_list_min_objective": Arg(
        '--min-objective',
        help='Select epochs above objective.',
        type=float,
        metavar='FLOAT',
    ),
    "hyperopt_list_max_objective": Arg(
        '--max-objective',
        help='Select epochs below objective.',
        type=float,
        metavar='FLOAT',
    ),
    "hyperopt_list_no_details": Arg(
        '--no-details',
        help='Do not print best epoch details.',
        action='store_true',
    ),
    "hyperopt_show_index": Arg(
        '-n', '--index',
        help='Specify the index of the epoch to print details for.',
        type=check_int_nonzero,
        metavar='INT',
    ),
    "hyperopt_show_no_header": Arg(
        '--no-header',
        help='Do not print epoch details header.',
        action='store_true',
    ),
    "hyperopt_ignore_missing_space": Arg(
        "--ignore-missing-spaces", "--ignore-unparameterized-spaces",
        help=("Suppress errors for any requested Hyperopt spaces "
              "that do not contain any parameters."),
        action="store_true",
    ),
<<<<<<< HEAD
    "analysis_groups": Arg(
        "--analysis-groups",
        help=("grouping output - "
              "0: simple wins/losses by enter tag, "
              "1: by enter_tag, "
              "2: by enter_tag and exit_tag, "
              "3: by pair and enter_tag, "
              "4: by pair, enter_ and exit_tag (this can get quite large)"),
        nargs='+',
        default=['0', '1', '2'],
        choices=['0', '1', '2', '3', '4'],
    ),
    "enter_reason_list": Arg(
        "--enter-reason-list",
        help=("Comma separated list of entry signals to analyse. Default: all. "
              "e.g. 'entry_tag_a,entry_tag_b'"),
        nargs='+',
        default=['all'],
    ),
    "exit_reason_list": Arg(
        "--exit-reason-list",
        help=("Comma separated list of exit signals to analyse. Default: all. "
              "e.g. 'exit_tag_a,roi,stop_loss,trailing_stop_loss'"),
        nargs='+',
        default=['all'],
    ),
    "indicator_list": Arg(
        "--indicator-list",
        help=("Comma separated list of indicators to analyse. "
              "e.g. 'close,rsi,bb_lowerband,profit_abs'"),
        nargs='+',
        default=[],
=======

    "freqaimodel": Arg(
        '--freqaimodel',
        help='Specify a custom freqaimodels.',
        metavar='NAME',
    ),

    "freqaimodel_path": Arg(
        '--freqaimodel-path',
        help='Specify additional lookup path for freqaimodels.',
        metavar='PATH',
>>>>>>> 4ff0ef73
    ),
}<|MERGE_RESOLUTION|>--- conflicted
+++ resolved
@@ -614,7 +614,6 @@
               "that do not contain any parameters."),
         action="store_true",
     ),
-<<<<<<< HEAD
     "analysis_groups": Arg(
         "--analysis-groups",
         help=("grouping output - "
@@ -647,18 +646,15 @@
               "e.g. 'close,rsi,bb_lowerband,profit_abs'"),
         nargs='+',
         default=[],
-=======
-
+    ),
     "freqaimodel": Arg(
         '--freqaimodel',
         help='Specify a custom freqaimodels.',
         metavar='NAME',
     ),
-
     "freqaimodel_path": Arg(
         '--freqaimodel-path',
         help='Specify additional lookup path for freqaimodels.',
         metavar='PATH',
->>>>>>> 4ff0ef73
     ),
 }