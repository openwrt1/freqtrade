"""
Freqtrade is the main module of this bot. It contains the class Freqtrade()
"""
import copy
import logging
import traceback
from datetime import datetime
from math import isclose
from threading import Lock
from typing import Any, Dict, List, Optional, Tuple

import arrow
from cachetools import TTLCache
from requests.exceptions import RequestException

from freqtrade import __version__, constants, persistence
from freqtrade.configuration import validate_config_consistency
from freqtrade.data.converter import order_book_to_dataframe
from freqtrade.data.dataprovider import DataProvider
from freqtrade.edge import Edge
from freqtrade.exceptions import DependencyException, InvalidOrderException
from freqtrade.exchange import timeframe_to_minutes, timeframe_to_next_date
from freqtrade.pairlist.pairlistmanager import PairListManager
from freqtrade.persistence import Trade
from freqtrade.resolvers import ExchangeResolver, StrategyResolver
from freqtrade.rpc import RPCManager, RPCMessageType
from freqtrade.state import State
from freqtrade.strategy.interface import IStrategy, SellType
from freqtrade.wallets import Wallets

logger = logging.getLogger(__name__)


class FreqtradeBot:
    """
    Freqtrade is the main class of the bot.
    This is from here the bot start its logic.
    """

    def __init__(self, config: Dict[str, Any]) -> None:
        """
        Init all variables and objects the bot needs to work
        :param config: configuration dict, you can use Configuration.get_config()
        to get the config dict.
        """

        logger.info('Starting freqtrade %s', __version__)

        # Init bot state
        self.state = State.STOPPED

        # Init objects
        self.config = config

<<<<<<< HEAD
        self._heartbeat_msg = 0

        self._sell_rate_cache = TTLCache(maxsize=100, ttl=5)
        self._buy_rate_cache = TTLCache(maxsize=100, ttl=5)

        self.heartbeat_interval = self.config.get('internals', {}).get('heartbeat_interval', 60)

=======
>>>>>>> 6c8b5ea3
        self.strategy: IStrategy = StrategyResolver.load_strategy(self.config)

        # Check config consistency here since strategies can set certain options
        validate_config_consistency(config)

        self.exchange = ExchangeResolver.load_exchange(self.config['exchange']['name'], self.config)

        persistence.init(self.config.get('db_url', None), clean_open_orders=self.config['dry_run'])

        self.wallets = Wallets(self.config, self.exchange)

        self.dataprovider = DataProvider(self.config, self.exchange)

        # Attach Dataprovider to Strategy baseclass
        IStrategy.dp = self.dataprovider
        # Attach Wallets to Strategy baseclass
        IStrategy.wallets = self.wallets

        self.pairlists = PairListManager(self.exchange, self.config)

        # Initializing Edge only if enabled
        self.edge = Edge(self.config, self.exchange, self.strategy) if \
            self.config.get('edge', {}).get('enabled', False) else None

        self.active_pair_whitelist = self._refresh_whitelist()

        # Set initial bot state from config
        initial_state = self.config.get('initial_state')
        self.state = State[initial_state.upper()] if initial_state else State.STOPPED

        # RPC runs in separate threads, can start handling external commands just after
        # initialization, even before Freqtradebot has a chance to start its throttling,
        # so anything in the Freqtradebot instance should be ready (initialized), including
        # the initial state of the bot.
        # Keep this at the end of this initialization method.
        self.rpc: RPCManager = RPCManager(self)
        # Protect sell-logic from forcesell and viceversa
        self._sell_lock = Lock()

    def notify_status(self, msg: str) -> None:
        """
        Public method for users of this class (worker, etc.) to send notifications
        via RPC about changes in the bot status.
        """
        self.rpc.send_msg({
            'type': RPCMessageType.STATUS_NOTIFICATION,
            'status': msg
        })

    def cleanup(self) -> None:
        """
        Cleanup pending resources on an already stopped bot
        :return: None
        """
        logger.info('Cleaning up modules ...')

        self.rpc.cleanup()
        persistence.cleanup()

    def startup(self) -> None:
        """
        Called on startup and after reloading the bot - triggers notifications and
        performs startup tasks
        """
        self.rpc.startup_messages(self.config, self.pairlists)
        if not self.edge:
            # Adjust stoploss if it was changed
            Trade.stoploss_reinitialization(self.strategy.stoploss)

    def process(self) -> None:
        """
        Queries the persistence layer for open trades and handles them,
        otherwise a new trade is created.
        :return: True if one or more trades has been created or closed, False otherwise
        """

        # Check whether markets have to be reloaded
        self.exchange._reload_markets()

        # Query trades from persistence layer
        trades = Trade.get_open_trades()

        self.active_pair_whitelist = self._refresh_whitelist(trades)

        # Refreshing candles
        self.dataprovider.refresh(self._create_pair_whitelist(self.active_pair_whitelist),
                                  self.strategy.informative_pairs())

        # Protect from collisions with forcesell.
        # Without this, freqtrade my try to recreate stoploss_on_exchange orders
        # while selling is in process, since telegram messages arrive in an different thread.
        with self._sell_lock:
            # First process current opened trades (positions)
            self.exit_positions(trades)

        # Then looking for buy opportunities
        if self.get_free_open_trades():
            self.enter_positions()

        # Check and handle any timed out open orders
        self.check_handle_timedout()
        Trade.session.flush()

    def _refresh_whitelist(self, trades: List[Trade] = []) -> List[str]:
        """
        Refresh whitelist from pairlist or edge and extend it with trades.
        """
        # Refresh whitelist
        self.pairlists.refresh_pairlist()
        _whitelist = self.pairlists.whitelist

        # Calculating Edge positioning
        if self.edge:
            self.edge.calculate()
            _whitelist = self.edge.adjust(_whitelist)

        if trades:
            # Extend active-pair whitelist with pairs from open trades
            # It ensures that tickers are downloaded for open trades
            _whitelist.extend([trade.pair for trade in trades if trade.pair not in _whitelist])
        return _whitelist

    def _create_pair_whitelist(self, pairs: List[str]) -> List[Tuple[str, str]]:
        """
        Create pair-whitelist tuple with (pair, ticker_interval)
        """
        return [(pair, self.config['ticker_interval']) for pair in pairs]

    def get_free_open_trades(self):
        """
        Return the number of free open trades slots or 0 if
        max number of open trades reached
        """
        open_trades = len(Trade.get_open_trades())
        return max(0, self.config['max_open_trades'] - open_trades)

#
# BUY / enter positions / open trades logic and methods
#

    def enter_positions(self) -> int:
        """
        Tries to execute buy orders for new trades (positions)
        """
        trades_created = 0

        whitelist = copy.deepcopy(self.active_pair_whitelist)
        if not whitelist:
            logger.info("Active pair whitelist is empty.")
        else:
            # Remove pairs for currently opened trades from the whitelist
            for trade in Trade.get_open_trades():
                if trade.pair in whitelist:
                    whitelist.remove(trade.pair)
                    logger.debug('Ignoring %s in pair whitelist', trade.pair)

            if not whitelist:
                logger.info("No currency pair in active pair whitelist, "
                            "but checking to sell open trades.")
            else:
                # Create entity and execute trade for each pair from whitelist
                for pair in whitelist:
                    try:
                        trades_created += self.create_trade(pair)
                    except DependencyException as exception:
                        logger.warning('Unable to create trade for %s: %s', pair, exception)

                if not trades_created:
                    logger.debug("Found no buy signals for whitelisted currencies. "
                                 "Trying again...")

        return trades_created

    def get_buy_rate(self, pair: str, refresh: bool) -> float:
        """
        Calculates bid target between current ask price and last price
        :param pair: Pair to get rate for
        :param refresh: allow cached data
        :return: float: Price
        """
        if not refresh:
            rate = self._buy_rate_cache.get(pair)
            # Check if cache has been invalidated
            if rate:
                logger.info(f"Using cached buy rate for {pair}.")
                return rate

        config_bid_strategy = self.config.get('bid_strategy', {})
        if 'use_order_book' in config_bid_strategy and\
                config_bid_strategy.get('use_order_book', False):
            logger.info('Getting price from order book')
            order_book_top = config_bid_strategy.get('order_book_top', 1)
            order_book = self.exchange.get_order_book(pair, order_book_top)
            logger.debug('order_book %s', order_book)
            # top 1 = index 0
            order_book_rate = order_book['bids'][order_book_top - 1][0]
            logger.info('...top %s order book buy rate %0.8f', order_book_top, order_book_rate)
            used_rate = order_book_rate
        else:
            logger.info('Using Last Ask / Last Price')
            ticker = self.exchange.fetch_ticker(pair)
            if ticker['ask'] < ticker['last']:
                ticker_rate = ticker['ask']
            else:
                balance = self.config['bid_strategy']['ask_last_balance']
                ticker_rate = ticker['ask'] + balance * (ticker['last'] - ticker['ask'])
            used_rate = ticker_rate

        self._buy_rate_cache[pair] = used_rate

        return used_rate

    def get_trade_stake_amount(self, pair: str) -> float:
        """
        Calculate stake amount for the trade
        :return: float: Stake amount
        :raise: DependencyException if the available stake amount is too low
        """
        stake_amount: float
        # Ensure wallets are uptodate.
        self.wallets.update()

        if self.edge:
            stake_amount = self.edge.stake_amount(
                pair,
                self.wallets.get_free(self.config['stake_currency']),
                self.wallets.get_total(self.config['stake_currency']),
                Trade.total_open_trades_stakes()
            )
        else:
            stake_amount = self.config['stake_amount']
            if stake_amount == constants.UNLIMITED_STAKE_AMOUNT:
                stake_amount = self._calculate_unlimited_stake_amount()

        return self._check_available_stake_amount(stake_amount)

    def _get_available_stake_amount(self) -> float:
        """
        Return the total currently available balance in stake currency,
        respecting tradable_balance_ratio.
        Calculated as
        <open_trade stakes> + free amount ) * tradable_balance_ratio - <open_trade stakes>
        """
        val_tied_up = Trade.total_open_trades_stakes()

        # Ensure <tradable_balance_ratio>% is used from the overall balance
        # Otherwise we'd risk lowering stakes with each open trade.
        # (tied up + current free) * ratio) - tied up
        available_amount = ((val_tied_up + self.wallets.get_free(self.config['stake_currency'])) *
                            self.config['tradable_balance_ratio']) - val_tied_up
        return available_amount

    def _calculate_unlimited_stake_amount(self) -> float:
        """
        Calculate stake amount for "unlimited" stake amount
        :return: 0 if max number of trades reached, else stake_amount to use.
        """
        free_open_trades = self.get_free_open_trades()
        if not free_open_trades:
            return 0

        available_amount = self._get_available_stake_amount()

        return available_amount / free_open_trades

    def _check_available_stake_amount(self, stake_amount: float) -> float:
        """
        Check if stake amount can be fulfilled with the available balance
        for the stake currency
        :return: float: Stake amount
        """
        available_amount = self._get_available_stake_amount()

        if self.config['amend_last_stake_amount']:
            # Remaining amount needs to be at least stake_amount * last_stake_amount_min_ratio
            # Otherwise the remaining amount is too low to trade.
            if available_amount > (stake_amount * self.config['last_stake_amount_min_ratio']):
                stake_amount = min(stake_amount, available_amount)
            else:
                stake_amount = 0

        if available_amount < stake_amount:
            raise DependencyException(
                f"Available balance ({available_amount} {self.config['stake_currency']}) is "
                f"lower than stake amount ({stake_amount} {self.config['stake_currency']})"
            )

        return stake_amount

    def _get_min_pair_stake_amount(self, pair: str, price: float) -> Optional[float]:
        try:
            market = self.exchange.markets[pair]
        except KeyError:
            raise ValueError(f"Can't get market information for symbol {pair}")

        if 'limits' not in market:
            return None

        min_stake_amounts = []
        limits = market['limits']
        if ('cost' in limits and 'min' in limits['cost']
                and limits['cost']['min'] is not None):
            min_stake_amounts.append(limits['cost']['min'])

        if ('amount' in limits and 'min' in limits['amount']
                and limits['amount']['min'] is not None):
            min_stake_amounts.append(limits['amount']['min'] * price)

        if not min_stake_amounts:
            return None

        # reserve some percent defined in config (5% default) + stoploss
        amount_reserve_percent = 1.0 - self.config.get('amount_reserve_percent',
                                                       constants.DEFAULT_AMOUNT_RESERVE_PERCENT)
        if self.strategy.stoploss is not None:
            amount_reserve_percent += self.strategy.stoploss
        # it should not be more than 50%
        amount_reserve_percent = max(amount_reserve_percent, 0.5)

        # The value returned should satisfy both limits: for amount (base currency) and
        # for cost (quote, stake currency), so max() is used here.
        # See also #2575 at github.
        return max(min_stake_amounts) / amount_reserve_percent

    def create_trade(self, pair: str) -> bool:
        """
        Check the implemented trading strategy for buy signals.

        If the pair triggers the buy signal a new trade record gets created
        and the buy-order opening the trade gets issued towards the exchange.

        :return: True if a trade has been created.
        """
        logger.debug(f"create_trade for pair {pair}")

        if self.strategy.is_pair_locked(pair):
            logger.info(f"Pair {pair} is currently locked.")
            return False

        # running get_signal on historical data fetched
        (buy, sell) = self.strategy.get_signal(
            pair, self.strategy.ticker_interval,
            self.dataprovider.ohlcv(pair, self.strategy.ticker_interval))

        if buy and not sell:
            if not self.get_free_open_trades():
                logger.debug("Can't open a new trade: max number of trades is reached.")
                return False

            stake_amount = self.get_trade_stake_amount(pair)
            if not stake_amount:
                logger.debug(f"Stake amount is 0, ignoring possible trade for {pair}.")
                return False

            logger.info(f"Buy signal found: about create a new trade with stake_amount: "
                        f"{stake_amount} ...")

            bid_check_dom = self.config.get('bid_strategy', {}).get('check_depth_of_market', {})
            if ((bid_check_dom.get('enabled', False)) and
                    (bid_check_dom.get('bids_to_ask_delta', 0) > 0)):
                if self._check_depth_of_market_buy(pair, bid_check_dom):
                    logger.info(f'Executing Buy for {pair}.')
                    return self.execute_buy(pair, stake_amount)
                else:
                    return False

            logger.info(f'Executing Buy for {pair}')
            return self.execute_buy(pair, stake_amount)
        else:
            return False

    def _check_depth_of_market_buy(self, pair: str, conf: Dict) -> bool:
        """
        Checks depth of market before executing a buy
        """
        conf_bids_to_ask_delta = conf.get('bids_to_ask_delta', 0)
        logger.info(f"Checking depth of market for {pair} ...")
        order_book = self.exchange.get_order_book(pair, 1000)
        order_book_data_frame = order_book_to_dataframe(order_book['bids'], order_book['asks'])
        order_book_bids = order_book_data_frame['b_size'].sum()
        order_book_asks = order_book_data_frame['a_size'].sum()
        bids_ask_delta = order_book_bids / order_book_asks
        logger.info(
            f"Bids: {order_book_bids}, Asks: {order_book_asks}, Delta: {bids_ask_delta}, "
            f"Bid Price: {order_book['bids'][0][0]}, Ask Price: {order_book['asks'][0][0]}, "
            f"Immediate Bid Quantity: {order_book['bids'][0][1]}, "
            f"Immediate Ask Quantity: {order_book['asks'][0][1]}."
        )
        if bids_ask_delta >= conf_bids_to_ask_delta:
            logger.info(f"Bids to asks delta for {pair} DOES satisfy condition.")
            return True
        else:
            logger.info(f"Bids to asks delta for {pair} does not satisfy condition.")
            return False

    def execute_buy(self, pair: str, stake_amount: float, price: Optional[float] = None) -> bool:
        """
        Executes a limit buy for the given pair
        :param pair: pair for which we want to create a LIMIT_BUY
        :return: True if a buy order is created, false if it fails.
        """
        time_in_force = self.strategy.order_time_in_force['buy']

        if price:
            buy_limit_requested = price
        else:
            # Calculate price
            buy_limit_requested = self.get_buy_rate(pair, True)

        min_stake_amount = self._get_min_pair_stake_amount(pair, buy_limit_requested)
        if min_stake_amount is not None and min_stake_amount > stake_amount:
            logger.warning(
                f"Can't open a new trade for {pair}: stake amount "
                f"is too small ({stake_amount} < {min_stake_amount})"
            )
            return False

        amount = stake_amount / buy_limit_requested
        order_type = self.strategy.order_types['buy']
        order = self.exchange.buy(pair=pair, ordertype=order_type,
                                  amount=amount, rate=buy_limit_requested,
                                  time_in_force=time_in_force)
        order_id = order['id']
        order_status = order.get('status', None)

        # we assume the order is executed at the price requested
        buy_limit_filled_price = buy_limit_requested

        if order_status == 'expired' or order_status == 'rejected':
            order_tif = self.strategy.order_time_in_force['buy']

            # return false if the order is not filled
            if float(order['filled']) == 0:
                logger.warning('Buy %s order with time in force %s for %s is %s by %s.'
                               ' zero amount is fulfilled.',
                               order_tif, order_type, pair, order_status, self.exchange.name)
                return False
            else:
                # the order is partially fulfilled
                # in case of IOC orders we can check immediately
                # if the order is fulfilled fully or partially
                logger.warning('Buy %s order with time in force %s for %s is %s by %s.'
                               ' %s amount fulfilled out of %s (%s remaining which is canceled).',
                               order_tif, order_type, pair, order_status, self.exchange.name,
                               order['filled'], order['amount'], order['remaining']
                               )
                stake_amount = order['cost']
                amount = order['amount']
                buy_limit_filled_price = order['price']
                order_id = None

        # in case of FOK the order may be filled immediately and fully
        elif order_status == 'closed':
            stake_amount = order['cost']
            amount = order['amount']
            buy_limit_filled_price = order['price']

        # Fee is applied twice because we make a LIMIT_BUY and LIMIT_SELL
        fee = self.exchange.get_fee(symbol=pair, taker_or_maker='maker')
        trade = Trade(
            pair=pair,
            stake_amount=stake_amount,
            amount=amount,
            fee_open=fee,
            fee_close=fee,
            open_rate=buy_limit_filled_price,
            open_rate_requested=buy_limit_requested,
            open_date=datetime.utcnow(),
            exchange=self.exchange.id,
            open_order_id=order_id,
            strategy=self.strategy.get_strategy_name(),
            ticker_interval=timeframe_to_minutes(self.config['ticker_interval'])
        )

        # Update fees if order is closed
        if order_status == 'closed':
            self.update_trade_state(trade, order)

        Trade.session.add(trade)
        Trade.session.flush()

        # Updating wallets
        self.wallets.update()

        self._notify_buy(trade, order_type)

        return True

    def _notify_buy(self, trade: Trade, order_type: str) -> None:
        """
        Sends rpc notification when a buy occured.
        """
        msg = {
            'type': RPCMessageType.BUY_NOTIFICATION,
            'exchange': self.exchange.name.capitalize(),
            'pair': trade.pair,
            'limit': trade.open_rate,
            'order_type': order_type,
            'stake_amount': trade.stake_amount,
            'stake_currency': self.config['stake_currency'],
            'fiat_currency': self.config.get('fiat_display_currency', None),
            'amount': trade.amount,
            'open_date': trade.open_date or datetime.utcnow(),
            'current_rate': trade.open_rate_requested,
        }

        # Send the message
        self.rpc.send_msg(msg)

    def _notify_buy_cancel(self, trade: Trade, order_type: str) -> None:
        """
        Sends rpc notification when a buy cancel occured.
        """
        current_rate = self.get_buy_rate(trade.pair, False)

        msg = {
            'type': RPCMessageType.BUY_CANCEL_NOTIFICATION,
            'exchange': self.exchange.name.capitalize(),
            'pair': trade.pair,
            'limit': trade.open_rate,
            'order_type': order_type,
            'stake_amount': trade.stake_amount,
            'stake_currency': self.config['stake_currency'],
            'fiat_currency': self.config.get('fiat_display_currency', None),
            'amount': trade.amount,
            'open_date': trade.open_date,
            'current_rate': current_rate,
        }

        # Send the message
        self.rpc.send_msg(msg)

#
# SELL / exit positions / close trades logic and methods
#

    def exit_positions(self, trades: List[Any]) -> int:
        """
        Tries to execute sell orders for open trades (positions)
        """
        trades_closed = 0
        for trade in trades:
            try:
                self.update_trade_state(trade)

                if (self.strategy.order_types.get('stoploss_on_exchange') and
                        self.handle_stoploss_on_exchange(trade)):
                    trades_closed += 1
                    continue
                # Check if we can sell our current pair
                if trade.open_order_id is None and self.handle_trade(trade):
                    trades_closed += 1

            except DependencyException as exception:
                logger.warning('Unable to sell trade: %s', exception)

        # Updating wallets if any trade occured
        if trades_closed:
            self.wallets.update()

        return trades_closed

    def get_sell_rate(self, pair: str, refresh: bool) -> float:
        """
        Get sell rate - either using get-ticker bid or first bid based on orderbook
        The orderbook portion is only used for rpc messaging, which would otherwise fail
        for BitMex (has no bid/ask in fetch_ticker)
        or remain static in any other case since it's not updating.
        :param pair: Pair to get rate for
        :param refresh: allow cached data
        :return: Bid rate
        """
        if not refresh:
            rate = self._sell_rate_cache.get(pair)
            # Check if cache has been invalidated
            if rate:
                logger.info(f"Using cached sell rate for {pair}.")
                return rate

        config_ask_strategy = self.config.get('ask_strategy', {})
        if config_ask_strategy.get('use_order_book', False):
            logger.debug('Using order book to get sell rate')

            order_book = self.exchange.get_order_book(pair, 1)
            rate = order_book['bids'][0][0]

        else:
            rate = self.exchange.fetch_ticker(pair)['bid']
        self._sell_rate_cache[pair] = rate
        return rate

    def handle_trade(self, trade: Trade) -> bool:
        """
        Sells the current pair if the threshold is reached and updates the trade record.
        :return: True if trade has been sold, False otherwise
        """
        if not trade.is_open:
            raise DependencyException(f'Attempt to handle closed trade: {trade}')

        logger.debug('Handling %s ...', trade)

        (buy, sell) = (False, False)

        config_ask_strategy = self.config.get('ask_strategy', {})

        if (config_ask_strategy.get('use_sell_signal', True) or
                config_ask_strategy.get('ignore_roi_if_buy_signal')):
            (buy, sell) = self.strategy.get_signal(
                trade.pair, self.strategy.ticker_interval,
                self.dataprovider.ohlcv(trade.pair, self.strategy.ticker_interval))

        if config_ask_strategy.get('use_order_book', False):
            logger.debug(f'Using order book for selling {trade.pair}...')
            # logger.debug('Order book %s',orderBook)
            order_book_min = config_ask_strategy.get('order_book_min', 1)
            order_book_max = config_ask_strategy.get('order_book_max', 1)

            order_book = self.exchange.get_order_book(trade.pair, order_book_max)

            for i in range(order_book_min, order_book_max + 1):
                order_book_rate = order_book['asks'][i - 1][0]
                logger.debug('  order book asks top %s: %0.8f', i, order_book_rate)
                sell_rate = order_book_rate

                if self._check_and_execute_sell(trade, sell_rate, buy, sell):
                    return True

        else:
            logger.debug('checking sell')
            sell_rate = self.get_sell_rate(trade.pair, True)
            if self._check_and_execute_sell(trade, sell_rate, buy, sell):
                return True

        logger.debug('Found no sell signal for %s.', trade)
        return False

    def create_stoploss_order(self, trade: Trade, stop_price: float, rate: float) -> bool:
        """
        Abstracts creating stoploss orders from the logic.
        Handles errors and updates the trade database object.
        Force-sells the pair (using EmergencySell reason) in case of Problems creating the order.
        :return: True if the order succeeded, and False in case of problems.
        """
        try:
            stoploss_order = self.exchange.stoploss(pair=trade.pair, amount=trade.amount,
                                                    stop_price=stop_price,
                                                    order_types=self.strategy.order_types)
            trade.stoploss_order_id = str(stoploss_order['id'])
            return True
        except InvalidOrderException as e:
            trade.stoploss_order_id = None
            logger.error(f'Unable to place a stoploss order on exchange. {e}')
            logger.warning('Selling the trade forcefully')
            self.execute_sell(trade, trade.stop_loss, sell_reason=SellType.EMERGENCY_SELL)

        except DependencyException:
            trade.stoploss_order_id = None
            logger.exception('Unable to place a stoploss order on exchange.')
        return False

    def handle_stoploss_on_exchange(self, trade: Trade) -> bool:
        """
        Check if trade is fulfilled in which case the stoploss
        on exchange should be added immediately if stoploss on exchange
        is enabled.
        """

        logger.debug('Handling stoploss on exchange %s ...', trade)

        stoploss_order = None

        try:
            # First we check if there is already a stoploss on exchange
            stoploss_order = self.exchange.get_order(trade.stoploss_order_id, trade.pair) \
                if trade.stoploss_order_id else None
        except InvalidOrderException as exception:
            logger.warning('Unable to fetch stoploss order: %s', exception)

        # We check if stoploss order is fulfilled
        if stoploss_order and stoploss_order['status'] == 'closed':
            trade.sell_reason = SellType.STOPLOSS_ON_EXCHANGE.value
            trade.update(stoploss_order)
            # Lock pair for one candle to prevent immediate rebuys
            self.strategy.lock_pair(trade.pair,
                                    timeframe_to_next_date(self.config['ticker_interval']))
            self._notify_sell(trade, "stoploss")
            return True

        if trade.open_order_id or not trade.is_open:
            # Trade has an open Buy or Sell order, Stoploss-handling can't happen in this case
            # as the Amount on the exchange is tied up in another trade.
            # The trade can be closed already (sell-order fill confirmation came in this iteration)
            return False

        # If buy order is fulfilled but there is no stoploss, we add a stoploss on exchange
        if (not stoploss_order):

            stoploss = self.edge.stoploss(pair=trade.pair) if self.edge else self.strategy.stoploss

            stop_price = trade.open_rate * (1 + stoploss)

            if self.create_stoploss_order(trade=trade, stop_price=stop_price, rate=stop_price):
                trade.stoploss_last_update = datetime.now()
                return False

        # If stoploss order is canceled for some reason we add it
        if stoploss_order and stoploss_order['status'] == 'canceled':
            if self.create_stoploss_order(trade=trade, stop_price=trade.stop_loss,
                                          rate=trade.stop_loss):
                return False
            else:
                trade.stoploss_order_id = None
                logger.warning('Stoploss order was cancelled, but unable to recreate one.')

        # Finally we check if stoploss on exchange should be moved up because of trailing.
        if stoploss_order and self.config.get('trailing_stop', False):
            # if trailing stoploss is enabled we check if stoploss value has changed
            # in which case we cancel stoploss order and put another one with new
            # value immediately
            self.handle_trailing_stoploss_on_exchange(trade, stoploss_order)

        return False

    def handle_trailing_stoploss_on_exchange(self, trade: Trade, order: dict) -> None:
        """
        Check to see if stoploss on exchange should be updated
        in case of trailing stoploss on exchange
        :param Trade: Corresponding Trade
        :param order: Current on exchange stoploss order
        :return: None
        """
        if self.exchange.stoploss_adjust(trade.stop_loss, order):
            # we check if the update is neccesary
            update_beat = self.strategy.order_types.get('stoploss_on_exchange_interval', 60)
            if (datetime.utcnow() - trade.stoploss_last_update).total_seconds() >= update_beat:
                # cancelling the current stoploss on exchange first
                logger.info('Trailing stoploss: cancelling current stoploss on exchange (id:{%s}) '
                            'in order to add another one ...', order['id'])
                try:
                    self.exchange.cancel_order(order['id'], trade.pair)
                except InvalidOrderException:
                    logger.exception(f"Could not cancel stoploss order {order['id']} "
                                     f"for pair {trade.pair}")

                # Create new stoploss order
                if not self.create_stoploss_order(trade=trade, stop_price=trade.stop_loss,
                                                  rate=trade.stop_loss):
                    logger.warning(f"Could not create trailing stoploss order "
                                   f"for pair {trade.pair}.")

    def _check_and_execute_sell(self, trade: Trade, sell_rate: float,
                                buy: bool, sell: bool) -> bool:
        """
        Check and execute sell
        """
        should_sell = self.strategy.should_sell(
            trade, sell_rate, datetime.utcnow(), buy, sell,
            force_stoploss=self.edge.stoploss(trade.pair) if self.edge else 0
        )

        if should_sell.sell_flag:
            logger.info(f'Executing Sell for {trade.pair}. Reason: {should_sell.sell_type}')
            self.execute_sell(trade, sell_rate, should_sell.sell_type)
            return True
        return False

    def _check_timed_out(self, side: str, order: dict) -> bool:
        """
        Check if timeout is active, and if the order is still open and timed out
        """
        timeout = self.config.get('unfilledtimeout', {}).get(side)
        ordertime = arrow.get(order['datetime']).datetime
        if timeout is not None:
            timeout_threshold = arrow.utcnow().shift(minutes=-timeout).datetime

            return (order['status'] == 'open' and order['side'] == side
                    and ordertime < timeout_threshold)
        return False

    def check_handle_timedout(self) -> None:
        """
        Check if any orders are timed out and cancel if neccessary
        :param timeoutvalue: Number of minutes until order is considered timed out
        :return: None
        """

        for trade in Trade.get_open_order_trades():
            try:
                if not trade.open_order_id:
                    continue
                order = self.exchange.get_order(trade.open_order_id, trade.pair)
            except (RequestException, DependencyException, InvalidOrderException):
                logger.info(
                    'Cannot query order for %s due to %s',
                    trade,
                    traceback.format_exc())
                continue

            # Check if trade is still actually open
            if float(order.get('remaining', 0.0)) == 0.0:
                self.wallets.update()
                continue

            if ((order['side'] == 'buy' and order['status'] == 'canceled')
                    or (self._check_timed_out('buy', order))):
                self.handle_timedout_limit_buy(trade, order)
                self.wallets.update()
                order_type = self.strategy.order_types['buy']
                self._notify_buy_cancel(trade, order_type)

            elif ((order['side'] == 'sell' and order['status'] == 'canceled')
                  or (self._check_timed_out('sell', order))):
                self.handle_timedout_limit_sell(trade, order)
                self.wallets.update()
                order_type = self.strategy.order_types['sell']
                self._notify_sell_cancel(trade, order_type)

    def handle_timedout_limit_buy(self, trade: Trade, order: Dict) -> bool:
        """
        Buy timeout - cancel order
        :return: True if order was fully cancelled
        """
        if order['status'] != 'canceled':
            reason = "cancelled due to timeout"
            corder = self.exchange.cancel_order(trade.open_order_id, trade.pair)
            logger.info('Buy order %s for %s.', reason, trade)
        else:
            # Order was cancelled already, so we can reuse the existing dict
            corder = order
            reason = "cancelled on exchange"
            logger.info('Buy order %s for %s.', reason, trade)

        if corder.get('remaining', order['remaining']) == order['amount']:
            # if trade is not partially completed, just delete the trade
            Trade.session.delete(trade)
            Trade.session.flush()
            return True

        # if trade is partially complete, edit the stake details for the trade
        # and close the order
        # cancel_order may not contain the full order dict, so we need to fallback
        # to the order dict aquired before cancelling.
        # we need to fall back to the values from order if corder does not contain these keys.
        trade.amount = order['amount'] - corder.get('remaining', order['remaining'])
        trade.stake_amount = trade.amount * trade.open_rate
        # verify if fees were taken from amount to avoid problems during selling
        try:
            new_amount = self.get_real_amount(trade, corder if 'fee' in corder else order,
                                              trade.amount)
            if not isclose(order['amount'], new_amount, abs_tol=constants.MATH_CLOSE_PREC):
                trade.amount = new_amount
                # Fee was applied, so set to 0
                trade.fee_open = 0
                trade.recalc_open_trade_price()
        except DependencyException as e:
            logger.warning("Could not update trade amount: %s", e)

        trade.open_order_id = None
        logger.info('Partial buy order timeout for %s.', trade)
        self.rpc.send_msg({
            'type': RPCMessageType.STATUS_NOTIFICATION,
            'status': f'Remaining buy order for {trade.pair} cancelled due to timeout'
        })
        return False

    def handle_timedout_limit_sell(self, trade: Trade, order: Dict) -> bool:
        """
        Sell timeout - cancel order and update trade
        :return: True if order was fully cancelled
        """
        # if trade is not partially completed, just cancel the trade
        if order['remaining'] == order['amount']:
            if order["status"] != "canceled":
                reason = "cancelled due to timeout"
                # if trade is not partially completed, just delete the trade
                self.exchange.cancel_order(trade.open_order_id, trade.pair)
                logger.info('Sell order %s for %s.', reason, trade)
            else:
                reason = "cancelled on exchange"
                logger.info('Sell order %s for %s.', reason, trade)

            trade.close_rate = None
            trade.close_profit = None
            trade.close_date = None
            trade.is_open = True
            trade.open_order_id = None

            return True

        # TODO: figure out how to handle partially complete sell orders
        return False

    def _safe_sell_amount(self, pair: str, amount: float) -> float:
        """
        Get sellable amount.
        Should be trade.amount - but will fall back to the available amount if necessary.
        This should cover cases where get_real_amount() was not able to update the amount
        for whatever reason.
        :param pair: Pair we're trying to sell
        :param amount: amount we expect to be available
        :return: amount to sell
        :raise: DependencyException: if available balance is not within 2% of the available amount.
        """
        # Update wallets to ensure amounts tied up in a stoploss is now free!
        self.wallets.update()

        wallet_amount = self.wallets.get_free(pair.split('/')[0])
        logger.debug(f"{pair} - Wallet: {wallet_amount} - Trade-amount: {amount}")
        if wallet_amount >= amount:
            return amount
        elif wallet_amount > amount * 0.98:
            logger.info(f"{pair} - Falling back to wallet-amount.")
            return wallet_amount
        else:
            raise DependencyException(
                f"Not enough amount to sell. Trade-amount: {amount}, Wallet: {wallet_amount}")

    def execute_sell(self, trade: Trade, limit: float, sell_reason: SellType) -> bool:
        """
        Executes a limit sell for the given trade and limit
        :param trade: Trade instance
        :param limit: limit rate for the sell order
        :param sellreason: Reason the sell was triggered
        :return: True if it succeeds (supported) False (not supported)
        """
        sell_type = 'sell'
        if sell_reason in (SellType.STOP_LOSS, SellType.TRAILING_STOP_LOSS):
            sell_type = 'stoploss'

        # if stoploss is on exchange and we are on dry_run mode,
        # we consider the sell price stop price
        if self.config['dry_run'] and sell_type == 'stoploss' \
           and self.strategy.order_types['stoploss_on_exchange']:
            limit = trade.stop_loss

        # First cancelling stoploss on exchange ...
        if self.strategy.order_types.get('stoploss_on_exchange') and trade.stoploss_order_id:
            try:
                self.exchange.cancel_order(trade.stoploss_order_id, trade.pair)
            except InvalidOrderException:
                logger.exception(f"Could not cancel stoploss order {trade.stoploss_order_id}")

        order_type = self.strategy.order_types[sell_type]
        if sell_reason == SellType.EMERGENCY_SELL:
            # Emergency sells (default to market!)
            order_type = self.strategy.order_types.get("emergencysell", "market")

        amount = self._safe_sell_amount(trade.pair, trade.amount)

        # Execute sell and update trade record
        order = self.exchange.sell(pair=str(trade.pair),
                                   ordertype=order_type,
                                   amount=amount, rate=limit,
                                   time_in_force=self.strategy.order_time_in_force['sell']
                                   )

        trade.open_order_id = order['id']
        trade.close_rate_requested = limit
        trade.sell_reason = sell_reason.value
        # In case of market sell orders the order can be closed immediately
        if order.get('status', 'unknown') == 'closed':
            trade.update(order)
        Trade.session.flush()

        # Lock pair for one candle to prevent immediate rebuys
        self.strategy.lock_pair(trade.pair, timeframe_to_next_date(self.config['ticker_interval']))

        self._notify_sell(trade, order_type)

        return True

    def _notify_sell(self, trade: Trade, order_type: str) -> None:
        """
        Sends rpc notification when a sell occured.
        """
        profit_rate = trade.close_rate if trade.close_rate else trade.close_rate_requested
        profit_trade = trade.calc_profit(rate=profit_rate)
        # Use cached ticker here - it was updated seconds ago.
        current_rate = self.get_sell_rate(trade.pair, False)
        profit_percent = trade.calc_profit_ratio(profit_rate)
        gain = "profit" if profit_percent > 0 else "loss"

        msg = {
            'type': RPCMessageType.SELL_NOTIFICATION,
            'exchange': trade.exchange.capitalize(),
            'pair': trade.pair,
            'gain': gain,
            'limit': profit_rate,
            'order_type': order_type,
            'amount': trade.amount,
            'open_rate': trade.open_rate,
            'current_rate': current_rate,
            'profit_amount': profit_trade,
            'profit_percent': profit_percent,
            'sell_reason': trade.sell_reason,
            'open_date': trade.open_date,
            'close_date': trade.close_date or datetime.utcnow(),
            'stake_currency': self.config['stake_currency'],
            'fiat_currency': self.config.get('fiat_display_currency', None),
        }

        if 'fiat_display_currency' in self.config:
            msg.update({
                'fiat_currency': self.config['fiat_display_currency'],
            })

        # Send the message
        self.rpc.send_msg(msg)

    def _notify_sell_cancel(self, trade: Trade, order_type: str) -> None:
        """
        Sends rpc notification when a sell cancel occured.
        """
        profit_rate = trade.close_rate if trade.close_rate else trade.close_rate_requested
        profit_trade = trade.calc_profit(rate=profit_rate)
        current_rate = self.get_sell_rate(trade.pair, False)
        profit_percent = trade.calc_profit_ratio(profit_rate)
        gain = "profit" if profit_percent > 0 else "loss"

        msg = {
            'type': RPCMessageType.SELL_CANCEL_NOTIFICATION,
            'exchange': trade.exchange.capitalize(),
            'pair': trade.pair,
            'gain': gain,
            'limit': profit_rate,
            'order_type': order_type,
            'amount': trade.amount,
            'open_rate': trade.open_rate,
            'current_rate': current_rate,
            'profit_amount': profit_trade,
            'profit_percent': profit_percent,
            'sell_reason': trade.sell_reason,
            'open_date': trade.open_date,
            'close_date': trade.close_date,
            'stake_currency': self.config['stake_currency'],
            'fiat_currency': self.config.get('fiat_display_currency', None),
        }

        if 'fiat_display_currency' in self.config:
            msg.update({
                'fiat_currency': self.config['fiat_display_currency'],
            })

        # Send the message
        self.rpc.send_msg(msg)

#
# Common update trade state methods
#

    def update_trade_state(self, trade: Trade, action_order: dict = None) -> None:
        """
        Checks trades with open orders and updates the amount if necessary
        """
        # Get order details for actual price per unit
        if trade.open_order_id:
            # Update trade with order values
            logger.info('Found open order for %s', trade)
            try:
                order = action_order or self.exchange.get_order(trade.open_order_id, trade.pair)
            except InvalidOrderException as exception:
                logger.warning('Unable to fetch order %s: %s', trade.open_order_id, exception)
                return
            # Try update amount (binance-fix)
            try:
                new_amount = self.get_real_amount(trade, order)
                if not isclose(order['amount'], new_amount, abs_tol=constants.MATH_CLOSE_PREC):
                    order['amount'] = new_amount
                    # Fee was applied, so set to 0
                    trade.fee_open = 0
                    trade.recalc_open_trade_price()

            except DependencyException as exception:
                logger.warning("Could not update trade amount: %s", exception)

            trade.update(order)

            # Updating wallets when order is closed
            if not trade.is_open:
                self.wallets.update()

    def get_real_amount(self, trade: Trade, order: Dict, order_amount: float = None) -> float:
        """
        Get real amount for the trade
        Necessary for exchanges which charge fees in base currency (e.g. binance)
        """
        if order_amount is None:
            order_amount = order['amount']
        # Only run for closed orders
        if trade.fee_open == 0 or order['status'] == 'open':
            return order_amount

        # use fee from order-dict if possible
        if ('fee' in order and order['fee'] is not None and
                (order['fee'].keys() >= {'currency', 'cost'})):
            if (order['fee']['currency'] is not None and
                    order['fee']['cost'] is not None and
                    trade.pair.startswith(order['fee']['currency'])):
                new_amount = order_amount - order['fee']['cost']
                logger.info("Applying fee on amount for %s (from %s to %s) from Order",
                            trade, order['amount'], new_amount)
                return new_amount

        # Fallback to Trades
        trades = self.exchange.get_trades_for_order(trade.open_order_id, trade.pair,
                                                    trade.open_date)

        if len(trades) == 0:
            logger.info("Applying fee on amount for %s failed: myTrade-Dict empty found", trade)
            return order_amount
        amount = 0
        fee_abs = 0
        for exectrade in trades:
            amount += exectrade['amount']
            if ("fee" in exectrade and exectrade['fee'] is not None and
                    (exectrade['fee'].keys() >= {'currency', 'cost'})):
                # only applies if fee is in quote currency!
                if (exectrade['fee']['currency'] is not None and
                        exectrade['fee']['cost'] is not None and
                        trade.pair.startswith(exectrade['fee']['currency'])):
                    fee_abs += exectrade['fee']['cost']

        if not isclose(amount, order_amount, abs_tol=constants.MATH_CLOSE_PREC):
            logger.warning(f"Amount {amount} does not match amount {trade.amount}")
            raise DependencyException("Half bought? Amounts don't match")
        real_amount = amount - fee_abs
        if fee_abs != 0:
            logger.info(f"Applying fee on amount for {trade} "
                        f"(from {order_amount} to {real_amount}) from Trades")
        return real_amount<|MERGE_RESOLUTION|>--- conflicted
+++ resolved
@@ -52,16 +52,9 @@
         # Init objects
         self.config = config
 
-<<<<<<< HEAD
-        self._heartbeat_msg = 0
-
         self._sell_rate_cache = TTLCache(maxsize=100, ttl=5)
         self._buy_rate_cache = TTLCache(maxsize=100, ttl=5)
 
-        self.heartbeat_interval = self.config.get('internals', {}).get('heartbeat_interval', 60)
-
-=======
->>>>>>> 6c8b5ea3
         self.strategy: IStrategy = StrategyResolver.load_strategy(self.config)
 
         # Check config consistency here since strategies can set certain options
